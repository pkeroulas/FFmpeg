--- conflicted
+++ resolved
@@ -1320,7 +1320,6 @@
                        ost->resample_height  != dec->height ||
                        ost->resample_pix_fmt != dec->pix_fmt;
 
-#if !CONFIG_AVFILTER
     if (resample_changed) {
         av_log(NULL, AV_LOG_INFO,
                "Input stream #%d:%d frame changed from size:%dx%d fmt:%s to size:%dx%d fmt:%s\n",
@@ -1332,13 +1331,11 @@
         ost->resample_pix_fmt = dec->pix_fmt;
     }
 
-<<<<<<< HEAD
     ost->video_resample = dec->width   != enc->width  ||
                           dec->height  != enc->height ||
                           dec->pix_fmt != enc->pix_fmt;
 
-=======
->>>>>>> 9472d37d
+
     if (ost->video_resample) {
         *out_picture = &ost->resample_frame;
         if (!ost->img_resample_ctx || resample_changed) {
@@ -2021,9 +2018,6 @@
             continue;
 
 #if CONFIG_AVFILTER
-<<<<<<< HEAD
-        if (!decoded_frame->sample_aspect_ratio.num)
-=======
         resample_changed = ost->resample_width   != decoded_frame->width  ||
                            ost->resample_height  != decoded_frame->height ||
                            ost->resample_pix_fmt != decoded_frame->format;
@@ -2045,8 +2039,7 @@
             ost->resample_pix_fmt = decoded_frame->format;
         }
 
-        if (ist->st->sample_aspect_ratio.num)
->>>>>>> 9472d37d
+        if (!decoded_frame->sample_aspect_ratio.num)
             decoded_frame->sample_aspect_ratio = ist->st->sample_aspect_ratio;
         decoded_frame->pts = ist->pts;
         if (ist->st->codec->codec->capabilities & CODEC_CAP_DR1) {
