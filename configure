--- conflicted
+++ resolved
@@ -6099,12 +6099,9 @@
     fi
 fi
 
-<<<<<<< HEAD
 if enabled sdl2; then
     SDL2_CONFIG="${cross_prefix}sdl2-config"
-    if check_pkg_config sdl2 SDL_events.h SDL_PollEvent; then
-        check_cpp_condition SDL.h "(SDL_MAJOR_VERSION<<16 | SDL_MINOR_VERSION<<8 | SDL_PATCHLEVEL) >= 0x020001" $sdl2_cflags &&
-        check_cpp_condition SDL.h "(SDL_MAJOR_VERSION<<16 | SDL_MINOR_VERSION<<8 | SDL_PATCHLEVEL) < 0x020100" $sdl2_cflags &&
+    if check_pkg_config "sdl2 >= 2.0.1 sdl2 < 2.1.0" SDL_events.h SDL_PollEvent; then
         check_func SDL_Init $sdl2_extralibs $sdl2_cflags ||
             disable sdl2
     elif "${SDL2_CONFIG}" --version > /dev/null 2>&1; then
@@ -6120,10 +6117,6 @@
     if test $target_os = "mingw32"; then
         sdl2_extralibs="$sdl2_extralibs -mconsole"
     fi
-=======
-if check_pkg_config "sdl >= 1.2.1 sdl < 1.3.0" SDL_events.h SDL_PollEvent; then
-    enable sdl
->>>>>>> d00a0d8e
 fi
 enabled sdl2 && add_cflags $sdl2_cflags && add_extralibs $sdl2_extralibs
 
