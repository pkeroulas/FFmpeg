--- conflicted
+++ resolved
@@ -3,15 +3,10 @@
 fate-twinvq: CMP = oneoff
 fate-twinvq: REF = $(SAMPLES)/vqf/achterba.pcm
 
-<<<<<<< HEAD
 FATE_VQF-$(CONFIG_VQF_DEMUXER) += fate-vqf-demux
-fate-vqf-demux: CMD = md5 -i $(TARGET_SAMPLES)/vqf/achterba.vqf -acodec copy -flags bitexact -fflags +bitexact -f framecrc
+fate-vqf-demux: CMD = md5 -i $(TARGET_SAMPLES)/vqf/achterba.vqf -c:a copy -flags bitexact -fflags +bitexact -f framecrc
 
 FATE_VQF += $(FATE_VQF-yes)
 
 FATE_SAMPLES_FFMPEG += $(FATE_VQF)
-fate-vqf: $(FATE_VQF)
-=======
-FATE_SAMPLES_AVCONV-$(CONFIG_VQF_DEMUXER) += fate-vqf-demux
-fate-vqf-demux: CMD = md5 -i $(TARGET_SAMPLES)/vqf/achterba.vqf -c:a copy -f framecrc
->>>>>>> 4141a5a2
+fate-vqf: $(FATE_VQF)