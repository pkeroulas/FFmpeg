/*
 * ALAC (Apple Lossless Audio Codec) decoder
 * Copyright (c) 2005 David Hammerton
 *
 * This file is part of FFmpeg.
 *
 * FFmpeg is free software; you can redistribute it and/or
 * modify it under the terms of the GNU Lesser General Public
 * License as published by the Free Software Foundation; either
 * version 2.1 of the License, or (at your option) any later version.
 *
 * FFmpeg is distributed in the hope that it will be useful,
 * but WITHOUT ANY WARRANTY; without even the implied warranty of
 * MERCHANTABILITY or FITNESS FOR A PARTICULAR PURPOSE.  See the GNU
 * Lesser General Public License for more details.
 *
 * You should have received a copy of the GNU Lesser General Public
 * License along with FFmpeg; if not, write to the Free Software
 * Foundation, Inc., 51 Franklin Street, Fifth Floor, Boston, MA 02110-1301 USA
 */

/**
 * @file
 * ALAC (Apple Lossless Audio Codec) decoder
 * @author 2005 David Hammerton
 * @see http://crazney.net/programs/itunes/alac.html
 *
 * Note: This decoder expects a 36-byte QuickTime atom to be
 * passed through the extradata[_size] fields. This atom is tacked onto
 * the end of an 'alac' stsd atom and has the following format:
 *
 * 32bit  atom size
 * 32bit  tag                  ("alac")
 * 32bit  tag version          (0)
 * 32bit  samples per frame    (used when not set explicitly in the frames)
 *  8bit  compatible version   (0)
 *  8bit  sample size
 *  8bit  history mult         (40)
 *  8bit  initial history      (10)
 *  8bit  rice param limit     (14)
 *  8bit  channels
 * 16bit  maxRun               (255)
 * 32bit  max coded frame size (0 means unknown)
 * 32bit  average bitrate      (0 means unknown)
 * 32bit  samplerate
 */

#include "libavutil/channel_layout.h"
#include "avcodec.h"
#include "get_bits.h"
#include "bytestream.h"
#include "internal.h"
#include "thread.h"
#include "unary.h"
#include "mathops.h"
#include "alac_data.h"

#define ALAC_EXTRADATA_SIZE 36

typedef struct {
    AVCodecContext *avctx;
    GetBitContext gb;
    int channels;

    int32_t *predict_error_buffer[2];
    int32_t *output_samples_buffer[2];
    int32_t *extra_bits_buffer[2];

    uint32_t max_samples_per_frame;
    uint8_t  sample_size;
    uint8_t  rice_history_mult;
    uint8_t  rice_initial_history;
    uint8_t  rice_limit;

    int extra_bits;     /**< number of extra bits beyond 16-bit */
    int nb_samples;     /**< number of samples in the current frame */

    int direct_output;
} ALACContext;

static inline unsigned int decode_scalar(GetBitContext *gb, int k, int bps)
{
    unsigned int x = get_unary_0_9(gb);

    if (x > 8) { /* RICE THRESHOLD */
        /* use alternative encoding */
        x = get_bits_long(gb, bps);
    } else if (k != 1) {
        int extrabits = show_bits(gb, k);

        /* multiply x by 2^k - 1, as part of their strange algorithm */
        x = (x << k) - x;

        if (extrabits > 1) {
            x += extrabits - 1;
            skip_bits(gb, k);
        } else
            skip_bits(gb, k - 1);
    }
    return x;
}

static int rice_decompress(ALACContext *alac, int32_t *output_buffer,
                            int nb_samples, int bps, int rice_history_mult)
{
    int i;
    unsigned int history = alac->rice_initial_history;
    int sign_modifier = 0;

    for (i = 0; i < nb_samples; i++) {
        int k;
        unsigned int x;

        if(get_bits_left(&alac->gb) <= 0)
            return -1;

        /* calculate rice param and decode next value */
        k = av_log2((history >> 9) + 3);
        k = FFMIN(k, alac->rice_limit);
        x = decode_scalar(&alac->gb, k, bps);
        x += sign_modifier;
        sign_modifier = 0;
        output_buffer[i] = (x >> 1) ^ -(x & 1);

        /* update the history */
        if (x > 0xffff)
            history = 0xffff;
        else
            history +=         x * rice_history_mult -
                       ((history * rice_history_mult) >> 9);

        /* special case: there may be compressed blocks of 0 */
        if ((history < 128) && (i + 1 < nb_samples)) {
            int block_size;

            /* calculate rice param and decode block size */
            k = 7 - av_log2(history) + ((history + 16) >> 6);
            k = FFMIN(k, alac->rice_limit);
            block_size = decode_scalar(&alac->gb, k, 16);

            if (block_size > 0) {
                if (block_size >= nb_samples - i) {
                    av_log(alac->avctx, AV_LOG_ERROR,
                           "invalid zero block size of %d %d %d\n", block_size,
                           nb_samples, i);
                    block_size = nb_samples - i - 1;
                }
                memset(&output_buffer[i + 1], 0,
                       block_size * sizeof(*output_buffer));
                i += block_size;
            }
            if (block_size <= 0xffff)
                sign_modifier = 1;
            history = 0;
        }
    }
    return 0;
}

static inline int sign_only(int v)
{
    return v ? FFSIGN(v) : 0;
}

static void lpc_prediction(int32_t *error_buffer, int32_t *buffer_out,
                           int nb_samples, int bps, int16_t *lpc_coefs,
                           int lpc_order, int lpc_quant)
{
    int i;
    int32_t *pred = buffer_out;

    /* first sample always copies */
    *buffer_out = *error_buffer;

    if (nb_samples <= 1)
        return;

    if (!lpc_order) {
        memcpy(&buffer_out[1], &error_buffer[1],
               (nb_samples - 1) * sizeof(*buffer_out));
        return;
    }

    if (lpc_order == 31) {
        /* simple 1st-order prediction */
        for (i = 1; i < nb_samples; i++) {
            buffer_out[i] = sign_extend(buffer_out[i - 1] + error_buffer[i],
                                        bps);
        }
        return;
    }

    /* read warm-up samples */
    for (i = 1; i <= lpc_order && i < nb_samples; i++)
        buffer_out[i] = sign_extend(buffer_out[i - 1] + error_buffer[i], bps);

    /* NOTE: 4 and 8 are very common cases that could be optimized. */

    for (; i < nb_samples; i++) {
        int j;
        int val = 0;
        int error_val = error_buffer[i];
        int error_sign;
        int d = *pred++;

        /* LPC prediction */
        for (j = 0; j < lpc_order; j++)
            val += (pred[j] - d) * lpc_coefs[j];
        val = (val + (1 << (lpc_quant - 1))) >> lpc_quant;
        val += d + error_val;
        buffer_out[i] = sign_extend(val, bps);

        /* adapt LPC coefficients */
        error_sign = sign_only(error_val);
        if (error_sign) {
            for (j = 0; j < lpc_order && error_val * error_sign > 0; j++) {
                int sign;
                val  = d - pred[j];
                sign = sign_only(val) * error_sign;
                lpc_coefs[j] -= sign;
                val *= sign;
                error_val -= (val >> lpc_quant) * (j + 1);
            }
        }
    }
}

static void decorrelate_stereo(int32_t *buffer[2], int nb_samples,
                               int decorr_shift, int decorr_left_weight)
{
    int i;

    for (i = 0; i < nb_samples; i++) {
        int32_t a, b;

        a = buffer[0][i];
        b = buffer[1][i];

        a -= (b * decorr_left_weight) >> decorr_shift;
        b += a;

        buffer[0][i] = b;
        buffer[1][i] = a;
    }
}

static void append_extra_bits(int32_t *buffer[2], int32_t *extra_bits_buffer[2],
                              int extra_bits, int channels, int nb_samples)
{
    int i, ch;

    for (ch = 0; ch < channels; ch++)
        for (i = 0; i < nb_samples; i++)
            buffer[ch][i] = (buffer[ch][i] << extra_bits) | extra_bits_buffer[ch][i];
}

static int decode_element(AVCodecContext *avctx, AVFrame *frame, int ch_index,
                          int channels)
{
    ALACContext *alac = avctx->priv_data;
    int has_size, bps, is_compressed, decorr_shift, decorr_left_weight, ret;
    uint32_t output_samples;
    int i, ch;

    skip_bits(&alac->gb, 4);  /* element instance tag */
    skip_bits(&alac->gb, 12); /* unused header bits */

    /* the number of output samples is stored in the frame */
    has_size = get_bits1(&alac->gb);

    alac->extra_bits = get_bits(&alac->gb, 2) << 3;
    bps = alac->sample_size - alac->extra_bits + channels - 1;
    if (bps > 32U) {
        av_log(avctx, AV_LOG_ERROR, "bps is unsupported: %d\n", bps);
        return AVERROR_PATCHWELCOME;
    }

    /* whether the frame is compressed */
    is_compressed = !get_bits1(&alac->gb);

    if (has_size)
        output_samples = get_bits_long(&alac->gb, 32);
    else
        output_samples = alac->max_samples_per_frame;
    if (!output_samples || output_samples > alac->max_samples_per_frame) {
        av_log(avctx, AV_LOG_ERROR, "invalid samples per frame: %d\n",
               output_samples);
        return AVERROR_INVALIDDATA;
    }
    if (!alac->nb_samples) {
        ThreadFrame tframe = { .f = frame };
        /* get output buffer */
        frame->nb_samples = output_samples;
        if ((ret = ff_thread_get_buffer(avctx, &tframe, 0)) < 0)
            return ret;
    } else if (output_samples != alac->nb_samples) {
        av_log(avctx, AV_LOG_ERROR, "sample count mismatch: %u != %d\n",
               output_samples, alac->nb_samples);
        return AVERROR_INVALIDDATA;
    }
    alac->nb_samples = output_samples;
    if (alac->direct_output) {
        for (ch = 0; ch < channels; ch++)
            alac->output_samples_buffer[ch] = (int32_t *)frame->extended_data[ch_index + ch];
    }

    if (is_compressed) {
        int16_t lpc_coefs[2][32];
        int lpc_order[2];
        int prediction_type[2];
        int lpc_quant[2];
        int rice_history_mult[2];

        decorr_shift       = get_bits(&alac->gb, 8);
        decorr_left_weight = get_bits(&alac->gb, 8);

        for (ch = 0; ch < channels; ch++) {
            prediction_type[ch]   = get_bits(&alac->gb, 4);
            lpc_quant[ch]         = get_bits(&alac->gb, 4);
            rice_history_mult[ch] = get_bits(&alac->gb, 3);
            lpc_order[ch]         = get_bits(&alac->gb, 5);

            if (lpc_order[ch] >= alac->max_samples_per_frame)
                return AVERROR_INVALIDDATA;

            /* read the predictor table */
            for (i = lpc_order[ch] - 1; i >= 0; i--)
                lpc_coefs[ch][i] = get_sbits(&alac->gb, 16);
        }

        if (alac->extra_bits) {
            for (i = 0; i < alac->nb_samples; i++) {
                if(get_bits_left(&alac->gb) <= 0)
                    return -1;
                for (ch = 0; ch < channels; ch++)
                    alac->extra_bits_buffer[ch][i] = get_bits(&alac->gb, alac->extra_bits);
            }
        }
        for (ch = 0; ch < channels; ch++) {
            int ret=rice_decompress(alac, alac->predict_error_buffer[ch],
                            alac->nb_samples, bps,
                            rice_history_mult[ch] * alac->rice_history_mult / 4);
            if(ret<0)
                return ret;

            /* adaptive FIR filter */
            if (prediction_type[ch] == 15) {
                /* Prediction type 15 runs the adaptive FIR twice.
                 * The first pass uses the special-case coef_num = 31, while
                 * the second pass uses the coefs from the bitstream.
                 *
                 * However, this prediction type is not currently used by the
                 * reference encoder.
                 */
                lpc_prediction(alac->predict_error_buffer[ch],
                               alac->predict_error_buffer[ch],
                               alac->nb_samples, bps, NULL, 31, 0);
            } else if (prediction_type[ch] > 0) {
                av_log(avctx, AV_LOG_WARNING, "unknown prediction type: %i\n",
                       prediction_type[ch]);
            }
            lpc_prediction(alac->predict_error_buffer[ch],
                           alac->output_samples_buffer[ch], alac->nb_samples,
                           bps, lpc_coefs[ch], lpc_order[ch], lpc_quant[ch]);
        }
    } else {
        /* not compressed, easy case */
        for (i = 0; i < alac->nb_samples; i++) {
            if(get_bits_left(&alac->gb) <= 0)
                return -1;
            for (ch = 0; ch < channels; ch++) {
                alac->output_samples_buffer[ch][i] =
                         get_sbits_long(&alac->gb, alac->sample_size);
            }
        }
        alac->extra_bits   = 0;
        decorr_shift       = 0;
        decorr_left_weight = 0;
    }

    if (channels == 2 && decorr_left_weight) {
        decorrelate_stereo(alac->output_samples_buffer, alac->nb_samples,
                           decorr_shift, decorr_left_weight);
    }

    if (alac->extra_bits) {
        append_extra_bits(alac->output_samples_buffer, alac->extra_bits_buffer,
                          alac->extra_bits, channels, alac->nb_samples);
    }

    if(av_sample_fmt_is_planar(avctx->sample_fmt)) {
    switch(alac->sample_size) {
    case 16: {
        for (ch = 0; ch < channels; ch++) {
            int16_t *outbuffer = (int16_t *)frame->extended_data[ch_index + ch];
            for (i = 0; i < alac->nb_samples; i++)
                *outbuffer++ = alac->output_samples_buffer[ch][i];
        }}
        break;
    case 24: {
        for (ch = 0; ch < channels; ch++) {
            for (i = 0; i < alac->nb_samples; i++)
                alac->output_samples_buffer[ch][i] <<= 8;
        }}
        break;
    }
    }else{
        switch(alac->sample_size) {
        case 16: {
            int16_t *outbuffer = ((int16_t *)frame->extended_data[0]) + ch_index;
            for (i = 0; i < alac->nb_samples; i++) {
                for (ch = 0; ch < channels; ch++)
                    *outbuffer++ = alac->output_samples_buffer[ch][i];
                outbuffer += alac->channels - channels;
            }
            }
            break;
        case 24: {
            int32_t *outbuffer = ((int32_t *)frame->extended_data[0]) + ch_index;
            for (i = 0; i < alac->nb_samples; i++) {
                for (ch = 0; ch < channels; ch++)
                    *outbuffer++ = alac->output_samples_buffer[ch][i] << 8;
                outbuffer += alac->channels - channels;
            }
            }
            break;
        case 32: {
            int32_t *outbuffer = ((int32_t *)frame->extended_data[0]) + ch_index;
            for (i = 0; i < alac->nb_samples; i++) {
                for (ch = 0; ch < channels; ch++)
                    *outbuffer++ = alac->output_samples_buffer[ch][i];
                outbuffer += alac->channels - channels;
            }
            }
            break;
        }
    }

    return 0;
}

static int alac_decode_frame(AVCodecContext *avctx, void *data,
                             int *got_frame_ptr, AVPacket *avpkt)
{
    ALACContext *alac = avctx->priv_data;
    AVFrame *frame    = data;
    enum AlacRawDataBlockType element;
    int channels;
    int ch, ret, got_end;

    if ((ret = init_get_bits8(&alac->gb, avpkt->data, avpkt->size)) < 0)
        return ret;

    got_end = 0;
    alac->nb_samples = 0;
    ch = 0;
    while (get_bits_left(&alac->gb) >= 3) {
        element = get_bits(&alac->gb, 3);
        if (element == TYPE_END) {
            got_end = 1;
            break;
        }
        if (element > TYPE_CPE && element != TYPE_LFE) {
            av_log(avctx, AV_LOG_ERROR, "syntax element unsupported: %d\n", element);
            return AVERROR_PATCHWELCOME;
        }

        channels = (element == TYPE_CPE) ? 2 : 1;
        if (ch + channels > alac->channels ||
            ff_alac_channel_layout_offsets[alac->channels - 1][ch] + channels > alac->channels) {
            av_log(avctx, AV_LOG_ERROR, "invalid element channel count\n");
            return AVERROR_INVALIDDATA;
        }

        ret = decode_element(avctx, frame,
                             ff_alac_channel_layout_offsets[alac->channels - 1][ch],
                             channels);
        if (ret < 0 && get_bits_left(&alac->gb))
            return ret;

        ch += channels;
    }
    if (!got_end) {
        av_log(avctx, AV_LOG_ERROR, "no end tag found. incomplete packet.\n");
        return AVERROR_INVALIDDATA;
    }

    if (avpkt->size * 8 - get_bits_count(&alac->gb) > 8) {
        av_log(avctx, AV_LOG_ERROR, "Error : %d bits left\n",
               avpkt->size * 8 - get_bits_count(&alac->gb));
    }

    *got_frame_ptr = 1;

    return avpkt->size;
}

static av_cold int alac_decode_close(AVCodecContext *avctx)
{
    ALACContext *alac = avctx->priv_data;

    int ch;
    for (ch = 0; ch < FFMIN(alac->channels, 2); ch++) {
        av_freep(&alac->predict_error_buffer[ch]);
        if (!alac->direct_output)
            av_freep(&alac->output_samples_buffer[ch]);
        av_freep(&alac->extra_bits_buffer[ch]);
    }

    return 0;
}

static int allocate_buffers(ALACContext *alac)
{
    int ch;
    int buf_size = alac->max_samples_per_frame * sizeof(int32_t);

    for (ch = 0; ch < FFMIN(alac->channels, 2); ch++) {
        FF_ALLOC_OR_GOTO(alac->avctx, alac->predict_error_buffer[ch],
                         buf_size, buf_alloc_fail);

        alac->direct_output = alac->sample_size > 16 && av_sample_fmt_is_planar(alac->avctx->sample_fmt);
        if (!alac->direct_output) {
            FF_ALLOC_OR_GOTO(alac->avctx, alac->output_samples_buffer[ch],
                             buf_size, buf_alloc_fail);
        }

        FF_ALLOC_OR_GOTO(alac->avctx, alac->extra_bits_buffer[ch],
                         buf_size, buf_alloc_fail);
    }
    return 0;
buf_alloc_fail:
    alac_decode_close(alac->avctx);
    return AVERROR(ENOMEM);
}

static int alac_set_info(ALACContext *alac)
{
    GetByteContext gb;

    bytestream2_init(&gb, alac->avctx->extradata,
                     alac->avctx->extradata_size);

    bytestream2_skipu(&gb, 12); // size:4, alac:4, version:4

    alac->max_samples_per_frame = bytestream2_get_be32u(&gb);
    if (!alac->max_samples_per_frame ||
        alac->max_samples_per_frame > INT_MAX / sizeof(int32_t)) {
        av_log(alac->avctx, AV_LOG_ERROR, "max samples per frame invalid: %u\n",
               alac->max_samples_per_frame);
        return AVERROR_INVALIDDATA;
    }
    bytestream2_skipu(&gb, 1);  // compatible version
    alac->sample_size          = bytestream2_get_byteu(&gb);
    alac->rice_history_mult    = bytestream2_get_byteu(&gb);
    alac->rice_initial_history = bytestream2_get_byteu(&gb);
    alac->rice_limit           = bytestream2_get_byteu(&gb);
    alac->channels             = bytestream2_get_byteu(&gb);
    bytestream2_get_be16u(&gb); // maxRun
    bytestream2_get_be32u(&gb); // max coded frame size
    bytestream2_get_be32u(&gb); // average bitrate
    bytestream2_get_be32u(&gb); // samplerate

    return 0;
}

static av_cold int alac_decode_init(AVCodecContext * avctx)
{
    int ret;
    int req_packed;
    ALACContext *alac = avctx->priv_data;
    alac->avctx = avctx;

    /* initialize from the extradata */
    if (alac->avctx->extradata_size < ALAC_EXTRADATA_SIZE) {
        av_log(avctx, AV_LOG_ERROR, "extradata is too small\n");
        return AVERROR_INVALIDDATA;
    }
    if (alac_set_info(alac)) {
        av_log(avctx, AV_LOG_ERROR, "set_info failed\n");
        return -1;
    }

    req_packed = LIBAVCODEC_VERSION_MAJOR < 55 && !av_sample_fmt_is_planar(avctx->request_sample_fmt);
    switch (alac->sample_size) {
    case 16: avctx->sample_fmt = req_packed ? AV_SAMPLE_FMT_S16 : AV_SAMPLE_FMT_S16P;
             break;
    case 24:
    case 32: avctx->sample_fmt = req_packed ? AV_SAMPLE_FMT_S32 : AV_SAMPLE_FMT_S32P;
             break;
    default: avpriv_request_sample(avctx, "Sample depth %d", alac->sample_size);
             return AVERROR_PATCHWELCOME;
    }
    avctx->bits_per_raw_sample = alac->sample_size;

    if (alac->channels < 1) {
        av_log(avctx, AV_LOG_WARNING, "Invalid channel count\n");
        alac->channels = avctx->channels;
    } else {
        if (alac->channels > ALAC_MAX_CHANNELS)
            alac->channels = avctx->channels;
        else
            avctx->channels = alac->channels;
    }
    if (avctx->channels > ALAC_MAX_CHANNELS || avctx->channels <= 0 ) {
        av_log(avctx, AV_LOG_ERROR, "Unsupported channel count: %d\n",
               avctx->channels);
        return AVERROR_PATCHWELCOME;
    }
    avctx->channel_layout = ff_alac_channel_layouts[alac->channels - 1];

    if ((ret = allocate_buffers(alac)) < 0) {
        av_log(avctx, AV_LOG_ERROR, "Error allocating buffers\n");
        return ret;
    }

    return 0;
}

static int init_thread_copy(AVCodecContext *avctx)
{
    ALACContext *alac = avctx->priv_data;
    alac->avctx = avctx;
    return allocate_buffers(alac);
}

AVCodec ff_alac_decoder = {
    .name           = "alac",
    .long_name      = NULL_IF_CONFIG_SMALL("ALAC (Apple Lossless Audio Codec)"),
    .type           = AVMEDIA_TYPE_AUDIO,
    .id             = AV_CODEC_ID_ALAC,
    .priv_data_size = sizeof(ALACContext),
    .init           = alac_decode_init,
    .close          = alac_decode_close,
    .decode         = alac_decode_frame,
<<<<<<< HEAD
    .init_thread_copy = ONLY_IF_THREADS_ENABLED(init_thread_copy),
    .capabilities   = CODEC_CAP_DR1 | CODEC_CAP_FRAME_THREADS,
    .long_name      = NULL_IF_CONFIG_SMALL("ALAC (Apple Lossless Audio Codec)"),
=======
    .capabilities   = CODEC_CAP_DR1,
>>>>>>> b2bed932
};<|MERGE_RESOLUTION|>--- conflicted
+++ resolved
@@ -633,11 +633,6 @@
     .init           = alac_decode_init,
     .close          = alac_decode_close,
     .decode         = alac_decode_frame,
-<<<<<<< HEAD
     .init_thread_copy = ONLY_IF_THREADS_ENABLED(init_thread_copy),
     .capabilities   = CODEC_CAP_DR1 | CODEC_CAP_FRAME_THREADS,
-    .long_name      = NULL_IF_CONFIG_SMALL("ALAC (Apple Lossless Audio Codec)"),
-=======
-    .capabilities   = CODEC_CAP_DR1,
->>>>>>> b2bed932
 };