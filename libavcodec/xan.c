/*
 * Wing Commander/Xan Video Decoder
<<<<<<< HEAD
 * Copyright (c) 2003 The FFmpeg Project
=======
 * Copyright (C) 2003 The FFmpeg project
>>>>>>> 41ed7ab4
 *
 * This file is part of FFmpeg.
 *
 * FFmpeg is free software; you can redistribute it and/or
 * modify it under the terms of the GNU Lesser General Public
 * License as published by the Free Software Foundation; either
 * version 2.1 of the License, or (at your option) any later version.
 *
 * FFmpeg is distributed in the hope that it will be useful,
 * but WITHOUT ANY WARRANTY; without even the implied warranty of
 * MERCHANTABILITY or FITNESS FOR A PARTICULAR PURPOSE.  See the GNU
 * Lesser General Public License for more details.
 *
 * You should have received a copy of the GNU Lesser General Public
 * License along with FFmpeg; if not, write to the Free Software
 * Foundation, Inc., 51 Franklin Street, Fifth Floor, Boston, MA 02110-1301 USA
 */

/**
 * @file
 * Xan video decoder for Wing Commander III computer game
 * by Mario Brito (mbrito@student.dei.uc.pt)
 * and Mike Melanson (melanson@pcisys.net)
 *
 * The xan_wc3 decoder outputs PAL8 data.
 */

#include <stdio.h>
#include <stdlib.h>
#include <string.h>

#include "libavutil/intreadwrite.h"
#include "libavutil/mem.h"
#include "avcodec.h"
#include "bytestream.h"
#define BITSTREAM_READER_LE
#include "get_bits.h"
#include "internal.h"

#define RUNTIME_GAMMA 0

#define VGA__TAG MKTAG('V', 'G', 'A', ' ')
#define PALT_TAG MKTAG('P', 'A', 'L', 'T')
#define SHOT_TAG MKTAG('S', 'H', 'O', 'T')
#define PALETTE_COUNT 256
#define PALETTE_SIZE (PALETTE_COUNT * 3)
#define PALETTES_MAX 256

typedef struct XanContext {

    AVCodecContext *avctx;
    AVFrame *last_frame;

    const uint8_t *buf;
    int size;

    /* scratch space */
    uint8_t *buffer1;
    int buffer1_size;
    uint8_t *buffer2;
    int buffer2_size;

    unsigned *palettes;
    int palettes_count;
    int cur_palette;

    int frame_size;

} XanContext;

static av_cold int xan_decode_end(AVCodecContext *avctx)
{
    XanContext *s = avctx->priv_data;

    av_frame_free(&s->last_frame);

    av_freep(&s->buffer1);
    av_freep(&s->buffer2);
    av_freep(&s->palettes);

    return 0;
}

static av_cold int xan_decode_init(AVCodecContext *avctx)
{
    XanContext *s = avctx->priv_data;

    s->avctx = avctx;
    s->frame_size = 0;

    avctx->pix_fmt = AV_PIX_FMT_PAL8;

    s->buffer1_size = avctx->width * avctx->height;
    s->buffer1 = av_malloc(s->buffer1_size);
    if (!s->buffer1)
        return AVERROR(ENOMEM);
    s->buffer2_size = avctx->width * avctx->height;
    s->buffer2 = av_malloc(s->buffer2_size + 130);
    if (!s->buffer2) {
        av_freep(&s->buffer1);
        return AVERROR(ENOMEM);
    }

    s->last_frame = av_frame_alloc();
    if (!s->last_frame) {
        xan_decode_end(avctx);
        return AVERROR(ENOMEM);
    }

    return 0;
}

static int xan_huffman_decode(uint8_t *dest, int dest_len,
                              const uint8_t *src, int src_len)
{
    uint8_t byte = *src++;
    uint8_t ival = byte + 0x16;
    const uint8_t * ptr = src + byte*2;
    int ptr_len = src_len - 1 - byte*2;
    uint8_t val = ival;
    uint8_t *dest_end = dest + dest_len;
    uint8_t *dest_start = dest;
    int ret;
    GetBitContext gb;

    if ((ret = init_get_bits8(&gb, ptr, ptr_len)) < 0)
        return ret;

    while (val != 0x16) {
        unsigned idx = val - 0x17 + get_bits1(&gb) * byte;
        if (idx >= 2 * byte)
            return AVERROR_INVALIDDATA;
        val = src[idx];

        if (val < 0x16) {
            if (dest >= dest_end)
                return dest_len;
            *dest++ = val;
            val = ival;
        }
    }

    return dest - dest_start;
}

/**
 * unpack simple compression
 *
 * @param dest destination buffer of dest_len, must be padded with at least 130 bytes
 */
static void xan_unpack(uint8_t *dest, int dest_len,
                       const uint8_t *src, int src_len)
{
    uint8_t opcode;
    int size;
    uint8_t *dest_org = dest;
    uint8_t *dest_end = dest + dest_len;
    GetByteContext ctx;

    bytestream2_init(&ctx, src, src_len);
    while (dest < dest_end && bytestream2_get_bytes_left(&ctx)) {
        opcode = bytestream2_get_byte(&ctx);

        if (opcode < 0xe0) {
            int size2, back;
            if ((opcode & 0x80) == 0) {
                size = opcode & 3;

                back  = ((opcode & 0x60) << 3) + bytestream2_get_byte(&ctx) + 1;
                size2 = ((opcode & 0x1c) >> 2) + 3;
            } else if ((opcode & 0x40) == 0) {
                size = bytestream2_peek_byte(&ctx) >> 6;

                back  = (bytestream2_get_be16(&ctx) & 0x3fff) + 1;
                size2 = (opcode & 0x3f) + 4;
            } else {
                size = opcode & 3;

                back  = ((opcode & 0x10) << 12) + bytestream2_get_be16(&ctx) + 1;
                size2 = ((opcode & 0x0c) <<  6) + bytestream2_get_byte(&ctx) + 5;
            }

            if (dest_end - dest < size + size2 ||
                dest + size - dest_org < back ||
                bytestream2_get_bytes_left(&ctx) < size)
                return;
            bytestream2_get_buffer(&ctx, dest, size);
            dest += size;
            av_memcpy_backptr(dest, back, size2);
            dest += size2;
        } else {
            int finish = opcode >= 0xfc;
            size = finish ? opcode & 3 : ((opcode & 0x1f) << 2) + 4;

            if (dest_end - dest < size || bytestream2_get_bytes_left(&ctx) < size)
                return;
            bytestream2_get_buffer(&ctx, dest, size);
            dest += size;
            if (finish)
                return;
        }
    }
}

static inline void xan_wc3_output_pixel_run(XanContext *s, AVFrame *frame,
    const uint8_t *pixel_buffer, int x, int y, int pixel_count)
{
    int stride;
    int line_inc;
    int index;
    int current_x;
    int width = s->avctx->width;
    uint8_t *palette_plane;

    palette_plane = frame->data[0];
    stride = frame->linesize[0];
    line_inc = stride - width;
    index = y * stride + x;
    current_x = x;
    while (pixel_count && index < s->frame_size) {
        int count = FFMIN(pixel_count, width - current_x);
        memcpy(palette_plane + index, pixel_buffer, count);
        pixel_count  -= count;
        index        += count;
        pixel_buffer += count;
        current_x    += count;

        if (current_x >= width) {
            index += line_inc;
            current_x = 0;
        }
    }
}

static inline void xan_wc3_copy_pixel_run(XanContext *s, AVFrame *frame,
                                          int x, int y,
                                          int pixel_count, int motion_x,
                                          int motion_y)
{
    int stride;
    int line_inc;
    int curframe_index, prevframe_index;
    int curframe_x, prevframe_x;
    int width = s->avctx->width;
    uint8_t *palette_plane, *prev_palette_plane;

    if (y + motion_y < 0 || y + motion_y >= s->avctx->height ||
        x + motion_x < 0 || x + motion_x >= s->avctx->width)
        return;

    palette_plane = frame->data[0];
    prev_palette_plane = s->last_frame->data[0];
    if (!prev_palette_plane)
        prev_palette_plane = palette_plane;
    stride = frame->linesize[0];
    line_inc = stride - width;
    curframe_index = y * stride + x;
    curframe_x = x;
    prevframe_index = (y + motion_y) * stride + x + motion_x;
    prevframe_x = x + motion_x;

    if (prev_palette_plane == palette_plane && FFABS(curframe_index - prevframe_index) < pixel_count) {
         avpriv_request_sample(s->avctx, "Overlapping copy");
         return ;
    }

    while (pixel_count &&
           curframe_index  < s->frame_size &&
           prevframe_index < s->frame_size) {
        int count = FFMIN3(pixel_count, width - curframe_x,
                           width - prevframe_x);

        memcpy(palette_plane + curframe_index,
               prev_palette_plane + prevframe_index, count);
        pixel_count     -= count;
        curframe_index  += count;
        prevframe_index += count;
        curframe_x      += count;
        prevframe_x     += count;

        if (curframe_x >= width) {
            curframe_index += line_inc;
            curframe_x = 0;
        }

        if (prevframe_x >= width) {
            prevframe_index += line_inc;
            prevframe_x = 0;
        }
    }
}

static int xan_wc3_decode_frame(XanContext *s, AVFrame *frame)
{

    int width  = s->avctx->width;
    int height = s->avctx->height;
    int total_pixels = width * height;
    uint8_t opcode;
    uint8_t flag = 0;
    int size = 0;
    int motion_x, motion_y;
    int x, y, ret;

    uint8_t *opcode_buffer = s->buffer1;
    uint8_t *opcode_buffer_end = s->buffer1 + s->buffer1_size;
    int opcode_buffer_size = s->buffer1_size;
    const uint8_t *imagedata_buffer = s->buffer2;

    /* pointers to segments inside the compressed chunk */
    const uint8_t *huffman_segment;
    GetByteContext       size_segment;
    GetByteContext       vector_segment;
    const uint8_t *imagedata_segment;
    int huffman_offset, size_offset, vector_offset, imagedata_offset,
        imagedata_size;

    if (s->size < 8)
        return AVERROR_INVALIDDATA;

    huffman_offset    = AV_RL16(&s->buf[0]);
    size_offset       = AV_RL16(&s->buf[2]);
    vector_offset     = AV_RL16(&s->buf[4]);
    imagedata_offset  = AV_RL16(&s->buf[6]);

    if (huffman_offset   >= s->size ||
        size_offset      >= s->size ||
        vector_offset    >= s->size ||
        imagedata_offset >= s->size)
        return AVERROR_INVALIDDATA;

    huffman_segment   = s->buf + huffman_offset;
    bytestream2_init(&size_segment,   s->buf + size_offset,   s->size - size_offset);
    bytestream2_init(&vector_segment, s->buf + vector_offset, s->size - vector_offset);
    imagedata_segment = s->buf + imagedata_offset;

    if ((ret = xan_huffman_decode(opcode_buffer, opcode_buffer_size,
                                  huffman_segment, s->size - huffman_offset)) < 0)
        return AVERROR_INVALIDDATA;
    opcode_buffer_end = opcode_buffer + ret;

    if (imagedata_segment[0] == 2) {
        xan_unpack(s->buffer2, s->buffer2_size,
                   &imagedata_segment[1], s->size - imagedata_offset - 1);
        imagedata_size = s->buffer2_size;
    } else {
        imagedata_size = s->size - imagedata_offset - 1;
        imagedata_buffer = &imagedata_segment[1];
    }

    /* use the decoded data segments to build the frame */
    x = y = 0;
    while (total_pixels && opcode_buffer < opcode_buffer_end) {

        opcode = *opcode_buffer++;
        size = 0;

        switch (opcode) {

        case 0:
            flag ^= 1;
            continue;

        case 1:
        case 2:
        case 3:
        case 4:
        case 5:
        case 6:
        case 7:
        case 8:
            size = opcode;
            break;

        case 12:
        case 13:
        case 14:
        case 15:
        case 16:
        case 17:
        case 18:
            size += (opcode - 10);
            break;

        case 9:
        case 19:
            if (bytestream2_get_bytes_left(&size_segment) < 1) {
                av_log(s->avctx, AV_LOG_ERROR, "size_segment overread\n");
                return AVERROR_INVALIDDATA;
            }
            size = bytestream2_get_byte(&size_segment);
            break;

        case 10:
        case 20:
            if (bytestream2_get_bytes_left(&size_segment) < 2) {
                av_log(s->avctx, AV_LOG_ERROR, "size_segment overread\n");
                return AVERROR_INVALIDDATA;
            }
            size = bytestream2_get_be16(&size_segment);
            break;

        case 11:
        case 21:
            if (bytestream2_get_bytes_left(&size_segment) < 3) {
                av_log(s->avctx, AV_LOG_ERROR, "size_segment overread\n");
                return AVERROR_INVALIDDATA;
            }
            size = bytestream2_get_be24(&size_segment);
            break;
        }

        if (size > total_pixels)
            break;

        if (opcode < 12) {
            flag ^= 1;
            if (flag) {
                /* run of (size) pixels is unchanged from last frame */
                xan_wc3_copy_pixel_run(s, frame, x, y, size, 0, 0);
            } else {
                /* output a run of pixels from imagedata_buffer */
                if (imagedata_size < size)
                    break;
                xan_wc3_output_pixel_run(s, frame, imagedata_buffer, x, y, size);
                imagedata_buffer += size;
                imagedata_size -= size;
            }
        } else {
            uint8_t vector;
            if (bytestream2_get_bytes_left(&vector_segment) <= 0) {
                av_log(s->avctx, AV_LOG_ERROR, "vector_segment overread\n");
                return AVERROR_INVALIDDATA;
            }
            /* run-based motion compensation from last frame */
            vector = bytestream2_get_byte(&vector_segment);
            motion_x = sign_extend(vector >> 4,  4);
            motion_y = sign_extend(vector & 0xF, 4);

            /* copy a run of pixels from the previous frame */
            xan_wc3_copy_pixel_run(s, frame, x, y, size, motion_x, motion_y);

            flag = 0;
        }

        /* coordinate accounting */
        total_pixels -= size;
        y += (x + size) / width;
        x  = (x + size) % width;
    }
    return 0;
}

#if RUNTIME_GAMMA
static inline unsigned mul(unsigned a, unsigned b)
{
    return (a * b) >> 16;
}

static inline unsigned pow4(unsigned a)
{
    unsigned square = mul(a, a);
    return mul(square, square);
}

static inline unsigned pow5(unsigned a)
{
    return mul(pow4(a), a);
}

static uint8_t gamma_corr(uint8_t in) {
    unsigned lo, hi = 0xff40, target;
    int i = 15;
    in = (in << 2) | (in >> 6);
    /*  equivalent float code:
    if (in >= 252)
        return 253;
    return round(pow(in / 256.0, 0.8) * 256);
    */
    lo = target = in << 8;
    do {
        unsigned mid = (lo + hi) >> 1;
        unsigned pow = pow5(mid);
        if (pow > target) hi = mid;
        else lo = mid;
    } while (--i);
    return (pow4((lo + hi) >> 1) + 0x80) >> 8;
}
#else
/**
 * This is a gamma correction that xan3 applies to all palette entries.
 *
 * There is a peculiarity, namely that the values are clamped to 253 -
 * it seems likely that this table was calculated by a buggy fixed-point
 * implementation, the one above under RUNTIME_GAMMA behaves like this for
 * example.
 * The exponent value of 0.8 can be explained by this as well, since 0.8 = 4/5
 * and thus pow(x, 0.8) is still easy to calculate.
 * Also, the input values are first rotated to the left by 2.
 */
static const uint8_t gamma_lookup[256] = {
    0x00, 0x09, 0x10, 0x16, 0x1C, 0x21, 0x27, 0x2C,
    0x31, 0x35, 0x3A, 0x3F, 0x43, 0x48, 0x4C, 0x50,
    0x54, 0x59, 0x5D, 0x61, 0x65, 0x69, 0x6D, 0x71,
    0x75, 0x79, 0x7D, 0x80, 0x84, 0x88, 0x8C, 0x8F,
    0x93, 0x97, 0x9A, 0x9E, 0xA2, 0xA5, 0xA9, 0xAC,
    0xB0, 0xB3, 0xB7, 0xBA, 0xBE, 0xC1, 0xC5, 0xC8,
    0xCB, 0xCF, 0xD2, 0xD5, 0xD9, 0xDC, 0xDF, 0xE3,
    0xE6, 0xE9, 0xED, 0xF0, 0xF3, 0xF6, 0xFA, 0xFD,
    0x03, 0x0B, 0x12, 0x18, 0x1D, 0x23, 0x28, 0x2D,
    0x32, 0x36, 0x3B, 0x40, 0x44, 0x49, 0x4D, 0x51,
    0x56, 0x5A, 0x5E, 0x62, 0x66, 0x6A, 0x6E, 0x72,
    0x76, 0x7A, 0x7D, 0x81, 0x85, 0x89, 0x8D, 0x90,
    0x94, 0x98, 0x9B, 0x9F, 0xA2, 0xA6, 0xAA, 0xAD,
    0xB1, 0xB4, 0xB8, 0xBB, 0xBF, 0xC2, 0xC5, 0xC9,
    0xCC, 0xD0, 0xD3, 0xD6, 0xDA, 0xDD, 0xE0, 0xE4,
    0xE7, 0xEA, 0xED, 0xF1, 0xF4, 0xF7, 0xFA, 0xFD,
    0x05, 0x0D, 0x13, 0x19, 0x1F, 0x24, 0x29, 0x2E,
    0x33, 0x38, 0x3C, 0x41, 0x45, 0x4A, 0x4E, 0x52,
    0x57, 0x5B, 0x5F, 0x63, 0x67, 0x6B, 0x6F, 0x73,
    0x77, 0x7B, 0x7E, 0x82, 0x86, 0x8A, 0x8D, 0x91,
    0x95, 0x99, 0x9C, 0xA0, 0xA3, 0xA7, 0xAA, 0xAE,
    0xB2, 0xB5, 0xB9, 0xBC, 0xBF, 0xC3, 0xC6, 0xCA,
    0xCD, 0xD0, 0xD4, 0xD7, 0xDA, 0xDE, 0xE1, 0xE4,
    0xE8, 0xEB, 0xEE, 0xF1, 0xF5, 0xF8, 0xFB, 0xFD,
    0x07, 0x0E, 0x15, 0x1A, 0x20, 0x25, 0x2A, 0x2F,
    0x34, 0x39, 0x3D, 0x42, 0x46, 0x4B, 0x4F, 0x53,
    0x58, 0x5C, 0x60, 0x64, 0x68, 0x6C, 0x70, 0x74,
    0x78, 0x7C, 0x7F, 0x83, 0x87, 0x8B, 0x8E, 0x92,
    0x96, 0x99, 0x9D, 0xA1, 0xA4, 0xA8, 0xAB, 0xAF,
    0xB2, 0xB6, 0xB9, 0xBD, 0xC0, 0xC4, 0xC7, 0xCB,
    0xCE, 0xD1, 0xD5, 0xD8, 0xDB, 0xDF, 0xE2, 0xE5,
    0xE9, 0xEC, 0xEF, 0xF2, 0xF6, 0xF9, 0xFC, 0xFD
};
#endif

static int xan_decode_frame(AVCodecContext *avctx,
                            void *data, int *got_frame,
                            AVPacket *avpkt)
{
    AVFrame *frame = data;
    const uint8_t *buf = avpkt->data;
    int ret, buf_size = avpkt->size;
    XanContext *s = avctx->priv_data;
    GetByteContext ctx;
    int tag = 0;

    bytestream2_init(&ctx, buf, buf_size);
    while (bytestream2_get_bytes_left(&ctx) > 8 && tag != VGA__TAG) {
        unsigned *tmpptr;
        uint32_t new_pal;
        int size;
        int i;
        tag  = bytestream2_get_le32(&ctx);
        size = bytestream2_get_be32(&ctx);
        if (size < 0) {
            av_log(avctx, AV_LOG_ERROR, "Invalid tag size %d\n", size);
            return AVERROR_INVALIDDATA;
        }
        size = FFMIN(size, bytestream2_get_bytes_left(&ctx));
        switch (tag) {
        case PALT_TAG:
            if (size < PALETTE_SIZE)
                return AVERROR_INVALIDDATA;
            if (s->palettes_count >= PALETTES_MAX)
                return AVERROR_INVALIDDATA;
            tmpptr = av_realloc_array(s->palettes,
                                      s->palettes_count + 1, AVPALETTE_SIZE);
            if (!tmpptr)
                return AVERROR(ENOMEM);
            s->palettes = tmpptr;
            tmpptr += s->palettes_count * AVPALETTE_COUNT;
            for (i = 0; i < PALETTE_COUNT; i++) {
#if RUNTIME_GAMMA
                int r = gamma_corr(bytestream2_get_byteu(&ctx));
                int g = gamma_corr(bytestream2_get_byteu(&ctx));
                int b = gamma_corr(bytestream2_get_byteu(&ctx));
#else
                int r = gamma_lookup[bytestream2_get_byteu(&ctx)];
                int g = gamma_lookup[bytestream2_get_byteu(&ctx)];
                int b = gamma_lookup[bytestream2_get_byteu(&ctx)];
#endif
                *tmpptr++ = (0xFFU << 24) | (r << 16) | (g << 8) | b;
            }
            s->palettes_count++;
            break;
        case SHOT_TAG:
            if (size < 4)
                return AVERROR_INVALIDDATA;
            new_pal = bytestream2_get_le32(&ctx);
            if (new_pal < s->palettes_count) {
                s->cur_palette = new_pal;
            } else
                av_log(avctx, AV_LOG_ERROR, "Invalid palette selected\n");
            break;
        case VGA__TAG:
            break;
        default:
            bytestream2_skip(&ctx, size);
            break;
        }
    }
    buf_size = bytestream2_get_bytes_left(&ctx);

    if (s->palettes_count <= 0) {
        av_log(s->avctx, AV_LOG_ERROR, "No palette found\n");
        return AVERROR_INVALIDDATA;
    }

    if ((ret = ff_get_buffer(avctx, frame, AV_GET_BUFFER_FLAG_REF)) < 0)
        return ret;

    if (!s->frame_size)
        s->frame_size = frame->linesize[0] * s->avctx->height;

    memcpy(frame->data[1],
           s->palettes + s->cur_palette * AVPALETTE_COUNT, AVPALETTE_SIZE);

    s->buf = ctx.buffer;
    s->size = buf_size;

    if (xan_wc3_decode_frame(s, frame) < 0)
        return AVERROR_INVALIDDATA;

    av_frame_unref(s->last_frame);
    if ((ret = av_frame_ref(s->last_frame, frame)) < 0)
        return ret;

    *got_frame = 1;

    /* always report that the buffer was completely consumed */
    return buf_size;
}

AVCodec ff_xan_wc3_decoder = {
    .name           = "xan_wc3",
    .long_name      = NULL_IF_CONFIG_SMALL("Wing Commander III / Xan"),
    .type           = AVMEDIA_TYPE_VIDEO,
    .id             = AV_CODEC_ID_XAN_WC3,
    .priv_data_size = sizeof(XanContext),
    .init           = xan_decode_init,
    .close          = xan_decode_end,
    .decode         = xan_decode_frame,
    .capabilities   = AV_CODEC_CAP_DR1,
};<|MERGE_RESOLUTION|>--- conflicted
+++ resolved
@@ -1,10 +1,6 @@
 /*
  * Wing Commander/Xan Video Decoder
-<<<<<<< HEAD
- * Copyright (c) 2003 The FFmpeg Project
-=======
  * Copyright (C) 2003 The FFmpeg project
->>>>>>> 41ed7ab4
  *
  * This file is part of FFmpeg.
  *
