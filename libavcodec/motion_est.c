--- conflicted
+++ resolved
@@ -312,14 +312,9 @@
         av_log(s->avctx, AV_LOG_ERROR, "ME_MAP size is too small for SAB diamond\n");
         return -1;
     }
-<<<<<<< HEAD
+
+#if FF_API_MOTION_EST
     //special case of snow is needed because snow uses its own iterative ME code
-    if(s->me_method!=ME_ZERO && s->me_method!=ME_EPZS && s->me_method!=ME_X1 && s->avctx->codec_id != AV_CODEC_ID_SNOW){
-        av_log(s->avctx, AV_LOG_ERROR, "me_method is only allowed to be set to zero and epzs; for hex,umh,full and others see dia_size\n");
-        return -1;
-=======
-
-#if FF_API_MOTION_EST
 FF_DISABLE_DEPRECATION_WARNINGS
     if (s->motion_est == FF_ME_EPZS) {
         if (s->me_method == ME_ZERO)
@@ -328,13 +323,12 @@
             s->motion_est = FF_ME_EPZS;
         else if (s->me_method == ME_X1)
             s->motion_est = FF_ME_XONE;
-        else {
+        else if (s->avctx->codec_id != AV_CODEC_ID_SNOW) {
             av_log(s->avctx, AV_LOG_ERROR,
                    "me_method is only allowed to be set to zero and epzs; "
                    "for hex,umh,full and others see dia_size\n");
             return -1;
         }
->>>>>>> 4b6b1082
     }
 FF_ENABLE_DEPRECATION_WARNINGS
 #endif
