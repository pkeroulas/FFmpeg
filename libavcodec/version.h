/*
 * This file is part of FFmpeg.
 *
 * FFmpeg is free software; you can redistribute it and/or
 * modify it under the terms of the GNU Lesser General Public
 * License as published by the Free Software Foundation; either
 * version 2.1 of the License, or (at your option) any later version.
 *
 * FFmpeg is distributed in the hope that it will be useful,
 * but WITHOUT ANY WARRANTY; without even the implied warranty of
 * MERCHANTABILITY or FITNESS FOR A PARTICULAR PURPOSE.  See the GNU
 * Lesser General Public License for more details.
 *
 * You should have received a copy of the GNU Lesser General Public
 * License along with FFmpeg; if not, write to the Free Software
 * Foundation, Inc., 51 Franklin Street, Fifth Floor, Boston, MA 02110-1301 USA
 */

#ifndef AVCODEC_VERSION_H
#define AVCODEC_VERSION_H

/**
 * @file
 * @ingroup libavc
 * Libavcodec version macros.
 */

#include "libavutil/version.h"

#define LIBAVCODEC_VERSION_MAJOR  58
#define LIBAVCODEC_VERSION_MINOR   0
#define LIBAVCODEC_VERSION_MICRO 100

#define LIBAVCODEC_VERSION_INT  AV_VERSION_INT(LIBAVCODEC_VERSION_MAJOR, \
                                               LIBAVCODEC_VERSION_MINOR, \
                                               LIBAVCODEC_VERSION_MICRO)
#define LIBAVCODEC_VERSION      AV_VERSION(LIBAVCODEC_VERSION_MAJOR,    \
                                           LIBAVCODEC_VERSION_MINOR,    \
                                           LIBAVCODEC_VERSION_MICRO)
#define LIBAVCODEC_BUILD        LIBAVCODEC_VERSION_INT

#define LIBAVCODEC_IDENT        "Lavc" AV_STRINGIFY(LIBAVCODEC_VERSION)

/**
 * FF_API_* defines may be placed below to indicate public API that will be
 * dropped at a future version bump. The defines themselves are not part of
 * the public API and may change, break or disappear at any time.
 *
 * @note, when bumping the major version it is recommended to manually
 * disable each FF_API_* in its own commit instead of disabling them all
 * at once through the bump. This improves the git bisect-ability of the change.
 */

<<<<<<< HEAD
#ifndef FF_API_LOWRES
#define FF_API_LOWRES            (LIBAVCODEC_VERSION_MAJOR < 59)
#endif
#ifndef FF_API_DEBUG_MV
#define FF_API_DEBUG_MV          (LIBAVCODEC_VERSION_MAJOR < 58)
#endif
#ifndef FF_API_EMU_EDGE
#define FF_API_EMU_EDGE          (LIBAVCODEC_VERSION_MAJOR < 58)
#endif
=======
>>>>>>> b3739599
#ifndef FF_API_UNUSED_MEMBERS
#define FF_API_UNUSED_MEMBERS    (LIBAVCODEC_VERSION_MAJOR < 58)
#endif
#ifndef FF_API_INPUT_PRESERVED
#define FF_API_INPUT_PRESERVED   (LIBAVCODEC_VERSION_MAJOR < 58)
#endif
#ifndef FF_API_NORMALIZE_AQP
#define FF_API_NORMALIZE_AQP     (LIBAVCODEC_VERSION_MAJOR < 58)
#endif
#ifndef FF_API_GMC
#define FF_API_GMC               (LIBAVCODEC_VERSION_MAJOR < 58)
#endif
#ifndef FF_API_MV0
#define FF_API_MV0               (LIBAVCODEC_VERSION_MAJOR < 58)
#endif
#ifndef FF_API_CODEC_NAME
#define FF_API_CODEC_NAME        (LIBAVCODEC_VERSION_MAJOR < 58)
#endif
#ifndef FF_API_AFD
#define FF_API_AFD               (LIBAVCODEC_VERSION_MAJOR < 58)
#endif
#ifndef FF_API_VISMV
/* XXX: don't forget to drop the -vismv documentation */
#define FF_API_VISMV             (LIBAVCODEC_VERSION_MAJOR < 58)
#endif
#ifndef FF_API_AUDIOENC_DELAY
#define FF_API_AUDIOENC_DELAY    (LIBAVCODEC_VERSION_MAJOR < 58)
#endif
#ifndef FF_API_VAAPI_CONTEXT
#define FF_API_VAAPI_CONTEXT     (LIBAVCODEC_VERSION_MAJOR < 58)
#endif
#ifndef FF_API_AVCTX_TIMEBASE
#define FF_API_AVCTX_TIMEBASE    (LIBAVCODEC_VERSION_MAJOR < 59)
#endif
#ifndef FF_API_MPV_OPT
#define FF_API_MPV_OPT           (LIBAVCODEC_VERSION_MAJOR < 58)
#endif
#ifndef FF_API_STREAM_CODEC_TAG
#define FF_API_STREAM_CODEC_TAG  (LIBAVCODEC_VERSION_MAJOR < 58)
#endif
#ifndef FF_API_QUANT_BIAS
#define FF_API_QUANT_BIAS        (LIBAVCODEC_VERSION_MAJOR < 58)
#endif
#ifndef FF_API_RC_STRATEGY
#define FF_API_RC_STRATEGY       (LIBAVCODEC_VERSION_MAJOR < 58)
#endif
#ifndef FF_API_CODED_FRAME
#define FF_API_CODED_FRAME       (LIBAVCODEC_VERSION_MAJOR < 59)
#endif
#ifndef FF_API_MOTION_EST
#define FF_API_MOTION_EST        (LIBAVCODEC_VERSION_MAJOR < 58)
#endif
#ifndef FF_API_WITHOUT_PREFIX
#define FF_API_WITHOUT_PREFIX    (LIBAVCODEC_VERSION_MAJOR < 58)
#endif
#ifndef FF_API_SIDEDATA_ONLY_PKT
#define FF_API_SIDEDATA_ONLY_PKT (LIBAVCODEC_VERSION_MAJOR < 59)
#endif
#ifndef FF_API_VDPAU_PROFILE
#define FF_API_VDPAU_PROFILE     (LIBAVCODEC_VERSION_MAJOR < 59)
#endif
#ifndef FF_API_CONVERGENCE_DURATION
#define FF_API_CONVERGENCE_DURATION (LIBAVCODEC_VERSION_MAJOR < 59)
#endif
#ifndef FF_API_AVPICTURE
#define FF_API_AVPICTURE         (LIBAVCODEC_VERSION_MAJOR < 59)
#endif
#ifndef FF_API_AVPACKET_OLD_API
#define FF_API_AVPACKET_OLD_API (LIBAVCODEC_VERSION_MAJOR < 59)
#endif
#ifndef FF_API_RTP_CALLBACK
#define FF_API_RTP_CALLBACK      (LIBAVCODEC_VERSION_MAJOR < 59)
#endif
#ifndef FF_API_VBV_DELAY
#define FF_API_VBV_DELAY         (LIBAVCODEC_VERSION_MAJOR < 59)
#endif
#ifndef FF_API_CODER_TYPE
#define FF_API_CODER_TYPE        (LIBAVCODEC_VERSION_MAJOR < 59)
#endif
#ifndef FF_API_STAT_BITS
#define FF_API_STAT_BITS         (LIBAVCODEC_VERSION_MAJOR < 59)
#endif
#ifndef FF_API_PRIVATE_OPT
#define FF_API_PRIVATE_OPT      (LIBAVCODEC_VERSION_MAJOR < 59)
#endif
#ifndef FF_API_ASS_TIMING
#define FF_API_ASS_TIMING       (LIBAVCODEC_VERSION_MAJOR < 59)
#endif
#ifndef FF_API_OLD_BSF
#define FF_API_OLD_BSF          (LIBAVCODEC_VERSION_MAJOR < 59)
#endif
#ifndef FF_API_COPY_CONTEXT
#define FF_API_COPY_CONTEXT     (LIBAVCODEC_VERSION_MAJOR < 59)
#endif
#ifndef FF_API_GET_CONTEXT_DEFAULTS
#define FF_API_GET_CONTEXT_DEFAULTS (LIBAVCODEC_VERSION_MAJOR < 59)
#endif
#ifndef FF_API_NVENC_OLD_NAME
#define FF_API_NVENC_OLD_NAME    (LIBAVCODEC_VERSION_MAJOR < 59)
#endif
#ifndef FF_API_STRUCT_VAAPI_CONTEXT
#define FF_API_STRUCT_VAAPI_CONTEXT (LIBAVCODEC_VERSION_MAJOR < 59)
#endif
#ifndef FF_API_MERGE_SD_API
#define FF_API_MERGE_SD_API      (LIBAVCODEC_VERSION_MAJOR < 59)
#endif
#ifndef FF_API_TAG_STRING
#define FF_API_TAG_STRING        (LIBAVCODEC_VERSION_MAJOR < 59)
#endif
#ifndef FF_API_GETCHROMA
#define FF_API_GETCHROMA         (LIBAVCODEC_VERSION_MAJOR < 59)
#endif


#endif /* AVCODEC_VERSION_H */<|MERGE_RESOLUTION|>--- conflicted
+++ resolved
@@ -51,18 +51,12 @@
  * at once through the bump. This improves the git bisect-ability of the change.
  */
 
-<<<<<<< HEAD
 #ifndef FF_API_LOWRES
 #define FF_API_LOWRES            (LIBAVCODEC_VERSION_MAJOR < 59)
 #endif
 #ifndef FF_API_DEBUG_MV
 #define FF_API_DEBUG_MV          (LIBAVCODEC_VERSION_MAJOR < 58)
 #endif
-#ifndef FF_API_EMU_EDGE
-#define FF_API_EMU_EDGE          (LIBAVCODEC_VERSION_MAJOR < 58)
-#endif
-=======
->>>>>>> b3739599
 #ifndef FF_API_UNUSED_MEMBERS
 #define FF_API_UNUSED_MEMBERS    (LIBAVCODEC_VERSION_MAJOR < 58)
 #endif
