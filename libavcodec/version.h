--- conflicted
+++ resolved
@@ -27,13 +27,8 @@
  */
 
 #define LIBAVCODEC_VERSION_MAJOR 54
-<<<<<<< HEAD
-#define LIBAVCODEC_VERSION_MINOR 53
+#define LIBAVCODEC_VERSION_MINOR 54
 #define LIBAVCODEC_VERSION_MICRO 100
-=======
-#define LIBAVCODEC_VERSION_MINOR 26
-#define LIBAVCODEC_VERSION_MICRO  0
->>>>>>> b96509c9
 
 #define LIBAVCODEC_VERSION_INT  AV_VERSION_INT(LIBAVCODEC_VERSION_MAJOR, \
                                                LIBAVCODEC_VERSION_MINOR, \
