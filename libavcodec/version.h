/*
 *
 * This file is part of FFmpeg.
 *
 * FFmpeg is free software; you can redistribute it and/or
 * modify it under the terms of the GNU Lesser General Public
 * License as published by the Free Software Foundation; either
 * version 2.1 of the License, or (at your option) any later version.
 *
 * FFmpeg is distributed in the hope that it will be useful,
 * but WITHOUT ANY WARRANTY; without even the implied warranty of
 * MERCHANTABILITY or FITNESS FOR A PARTICULAR PURPOSE.  See the GNU
 * Lesser General Public License for more details.
 *
 * You should have received a copy of the GNU Lesser General Public
 * License along with FFmpeg; if not, write to the Free Software
 * Foundation, Inc., 51 Franklin Street, Fifth Floor, Boston, MA 02110-1301 USA
 */

#ifndef AVCODEC_VERSION_H
#define AVCODEC_VERSION_H

/**
 * @file
 * @ingroup libavc
 * Libavcodec version macros.
 */

#include "libavutil/avutil.h"

#define LIBAVCODEC_VERSION_MAJOR 55
<<<<<<< HEAD
#define LIBAVCODEC_VERSION_MINOR  11
#define LIBAVCODEC_VERSION_MICRO 100
=======
#define LIBAVCODEC_VERSION_MINOR  7
#define LIBAVCODEC_VERSION_MICRO  0
>>>>>>> b493847d

#define LIBAVCODEC_VERSION_INT  AV_VERSION_INT(LIBAVCODEC_VERSION_MAJOR, \
                                               LIBAVCODEC_VERSION_MINOR, \
                                               LIBAVCODEC_VERSION_MICRO)
#define LIBAVCODEC_VERSION      AV_VERSION(LIBAVCODEC_VERSION_MAJOR,    \
                                           LIBAVCODEC_VERSION_MINOR,    \
                                           LIBAVCODEC_VERSION_MICRO)
#define LIBAVCODEC_BUILD        LIBAVCODEC_VERSION_INT

#define LIBAVCODEC_IDENT        "Lavc" AV_STRINGIFY(LIBAVCODEC_VERSION)

/**
 * FF_API_* defines may be placed below to indicate public API that will be
 * dropped at a future version bump. The defines themselves are not part of
 * the public API and may change, break or disappear at any time.
 */

#ifndef FF_API_REQUEST_CHANNELS
#define FF_API_REQUEST_CHANNELS (LIBAVCODEC_VERSION_MAJOR < 56)
#endif
#ifndef FF_API_ALLOC_CONTEXT
#define FF_API_ALLOC_CONTEXT    (LIBAVCODEC_VERSION_MAJOR < 55)
#endif
#ifndef FF_API_AVCODEC_OPEN
#define FF_API_AVCODEC_OPEN     (LIBAVCODEC_VERSION_MAJOR < 55)
#endif
#ifndef FF_API_OLD_DECODE_AUDIO
#define FF_API_OLD_DECODE_AUDIO (LIBAVCODEC_VERSION_MAJOR < 56)
#endif
#ifndef FF_API_OLD_TIMECODE
#define FF_API_OLD_TIMECODE (LIBAVCODEC_VERSION_MAJOR < 55)
#endif

#ifndef FF_API_OLD_ENCODE_AUDIO
#define FF_API_OLD_ENCODE_AUDIO (LIBAVCODEC_VERSION_MAJOR < 56)
#endif
#ifndef FF_API_OLD_ENCODE_VIDEO
#define FF_API_OLD_ENCODE_VIDEO (LIBAVCODEC_VERSION_MAJOR < 56)
#endif
#ifndef FF_API_CODEC_ID
#define FF_API_CODEC_ID          (LIBAVCODEC_VERSION_MAJOR < 56)
#endif
#ifndef FF_API_AVCODEC_RESAMPLE
#define FF_API_AVCODEC_RESAMPLE  (LIBAVCODEC_VERSION_MAJOR < 56)
#endif
#ifndef FF_API_DEINTERLACE
#define FF_API_DEINTERLACE       (LIBAVCODEC_VERSION_MAJOR < 56)
#endif
#ifndef FF_API_DESTRUCT_PACKET
#define FF_API_DESTRUCT_PACKET   (LIBAVCODEC_VERSION_MAJOR < 56)
#endif
#ifndef FF_API_GET_BUFFER
#define FF_API_GET_BUFFER        (LIBAVCODEC_VERSION_MAJOR < 56)
#endif
#ifndef FF_API_MISSING_SAMPLE
#define FF_API_MISSING_SAMPLE    (LIBAVCODEC_VERSION_MAJOR < 56)
#endif
#ifndef FF_API_LOWRES
#define FF_API_LOWRES            (LIBAVCODEC_VERSION_MAJOR < 56)
#endif

#endif /* AVCODEC_VERSION_H */<|MERGE_RESOLUTION|>--- conflicted
+++ resolved
@@ -29,13 +29,8 @@
 #include "libavutil/avutil.h"
 
 #define LIBAVCODEC_VERSION_MAJOR 55
-<<<<<<< HEAD
-#define LIBAVCODEC_VERSION_MINOR  11
+#define LIBAVCODEC_VERSION_MINOR  12
 #define LIBAVCODEC_VERSION_MICRO 100
-=======
-#define LIBAVCODEC_VERSION_MINOR  7
-#define LIBAVCODEC_VERSION_MICRO  0
->>>>>>> b493847d
 
 #define LIBAVCODEC_VERSION_INT  AV_VERSION_INT(LIBAVCODEC_VERSION_MAJOR, \
                                                LIBAVCODEC_VERSION_MINOR, \
