/*
 * Flash Screen Video decoder
 * Copyright (C) 2004 Alex Beregszaszi
 * Copyright (C) 2006 Benjamin Larsson
 *
 * This file is part of FFmpeg.
 *
 * FFmpeg is free software; you can redistribute it and/or
 * modify it under the terms of the GNU Lesser General Public
 * License as published by the Free Software Foundation; either
 * version 2.1 of the License, or (at your option) any later version.
 *
 * FFmpeg is distributed in the hope that it will be useful,
 * but WITHOUT ANY WARRANTY; without even the implied warranty of
 * MERCHANTABILITY or FITNESS FOR A PARTICULAR PURPOSE.  See the GNU
 * Lesser General Public License for more details.
 *
 * You should have received a copy of the GNU Lesser General Public
 * License along with FFmpeg; if not, write to the Free Software
 * Foundation, Inc., 51 Franklin Street, Fifth Floor, Boston, MA 02110-1301 USA
 */

/**
 * @file
 * Flash Screen Video decoder
 * @author Alex Beregszaszi
 * @author Benjamin Larsson
 * @author Daniel Verkamp
 * @author Konstantin Shishkov
 *
 * A description of the bitstream format for Flash Screen Video version 1/2
 * is part of the SWF File Format Specification (version 10), which can be
 * downloaded from http://www.adobe.com/devnet/swf.html.
 */

#include <stdio.h>
#include <stdlib.h>
#include <zlib.h>

#include "libavutil/intreadwrite.h"
#include "avcodec.h"
#include "bytestream.h"
#include "get_bits.h"
#include "internal.h"

typedef struct BlockInfo {
    uint8_t *pos;
    int      size;
} BlockInfo;

typedef struct FlashSVContext {
    AVCodecContext *avctx;
    AVFrame         frame;
    int             image_width, image_height;
    int             block_width, block_height;
    uint8_t        *tmpblock;
    int             block_size;
    z_stream        zstream;
    int             ver;
    const uint32_t *pal;
    int             is_keyframe;
    uint8_t        *keyframedata;
    uint8_t        *keyframe;
    BlockInfo      *blocks;
    uint8_t        *deflate_block;
    int             deflate_block_size;
    int             color_depth;
    int             zlibprime_curr, zlibprime_prev;
    int             diff_start, diff_height;
} FlashSVContext;


static int decode_hybrid(const uint8_t *sptr, uint8_t *dptr, int dx, int dy,
                         int h, int w, int stride, const uint32_t *pal)
{
    int x, y;
    const uint8_t *orig_src = sptr;

    for (y = dx+h; y > dx; y--) {
        uint8_t *dst = dptr + (y * stride) + dy * 3;
        for (x = 0; x < w; x++) {
            if (*sptr & 0x80) {
                /* 15-bit color */
                unsigned c = AV_RB16(sptr) & ~0x8000;
                unsigned b =  c        & 0x1F;
                unsigned g = (c >>  5) & 0x1F;
                unsigned r =  c >> 10;
                /* 000aaabb -> aaabbaaa  */
                *dst++ = (b << 3) | (b >> 2);
                *dst++ = (g << 3) | (g >> 2);
                *dst++ = (r << 3) | (r >> 2);
                sptr += 2;
            } else {
                /* palette index */
                uint32_t c = pal[*sptr++];
                bytestream_put_le24(&dst, c);
            }
        }
    }
    return sptr - orig_src;
}

static av_cold int flashsv_decode_init(AVCodecContext *avctx)
{
    FlashSVContext *s = avctx->priv_data;
    int zret; // Zlib return code

    s->avctx          = avctx;
    s->zstream.zalloc = Z_NULL;
    s->zstream.zfree  = Z_NULL;
    s->zstream.opaque = Z_NULL;
    zret = inflateInit(&s->zstream);
    if (zret != Z_OK) {
        av_log(avctx, AV_LOG_ERROR, "Inflate init error: %d\n", zret);
        return 1;
    }
    avctx->pix_fmt = AV_PIX_FMT_BGR24;
    avcodec_get_frame_defaults(&s->frame);

    return 0;
}


static int flashsv2_prime(FlashSVContext *s, uint8_t *src, int size)
{
    z_stream zs;
    int zret; // Zlib return code

    if (!src)
        return AVERROR_INVALIDDATA;

    zs.zalloc = NULL;
    zs.zfree  = NULL;
    zs.opaque = NULL;

    s->zstream.next_in   = src;
    s->zstream.avail_in  = size;
    s->zstream.next_out  = s->tmpblock;
    s->zstream.avail_out = s->block_size * 3;
    inflate(&s->zstream, Z_SYNC_FLUSH);

    if (deflateInit(&zs, 0) != Z_OK)
        return -1;
    zs.next_in   = s->tmpblock;
    zs.avail_in  = s->block_size * 3 - s->zstream.avail_out;
    zs.next_out  = s->deflate_block;
    zs.avail_out = s->deflate_block_size;
    deflate(&zs, Z_SYNC_FLUSH);
    deflateEnd(&zs);

    if ((zret = inflateReset(&s->zstream)) != Z_OK) {
        av_log(s->avctx, AV_LOG_ERROR, "Inflate reset error: %d\n", zret);
        return AVERROR_UNKNOWN;
    }

    s->zstream.next_in   = s->deflate_block;
    s->zstream.avail_in  = s->deflate_block_size - zs.avail_out;
    s->zstream.next_out  = s->tmpblock;
    s->zstream.avail_out = s->block_size * 3;
    inflate(&s->zstream, Z_SYNC_FLUSH);

    return 0;
}

static int flashsv_decode_block(AVCodecContext *avctx, AVPacket *avpkt,
                                GetBitContext *gb, int block_size,
                                int width, int height, int x_pos, int y_pos,
                                int blk_idx)
{
    struct FlashSVContext *s = avctx->priv_data;
    uint8_t *line = s->tmpblock;
    int k;
    int ret = inflateReset(&s->zstream);
    if (ret != Z_OK) {
        av_log(avctx, AV_LOG_ERROR, "Inflate reset error: %d\n", ret);
        return AVERROR_UNKNOWN;
    }
    if (s->zlibprime_curr || s->zlibprime_prev) {
        ret = flashsv2_prime(s,
                             s->blocks[blk_idx].pos,
                             s->blocks[blk_idx].size);
        if (ret < 0)
            return ret;
    }
    s->zstream.next_in   = avpkt->data + get_bits_count(gb) / 8;
    s->zstream.avail_in  = block_size;
    s->zstream.next_out  = s->tmpblock;
    s->zstream.avail_out = s->block_size * 3;
    ret = inflate(&s->zstream, Z_FINISH);
    if (ret == Z_DATA_ERROR) {
        av_log(avctx, AV_LOG_ERROR, "Zlib resync occurred\n");
        inflateSync(&s->zstream);
        ret = inflate(&s->zstream, Z_FINISH);
    }

    if (ret != Z_OK && ret != Z_STREAM_END) {
        //return -1;
    }

    if (s->is_keyframe) {
        s->blocks[blk_idx].pos      = s->keyframedata + (get_bits_count(gb) / 8);
        s->blocks[blk_idx].size     = block_size;
    }

    y_pos += s->diff_start;

    if (!s->color_depth) {
        /* Flash Screen Video stores the image upside down, so copy
         * lines to destination in reverse order. */
        for (k = 1; k <= s->diff_height; k++) {
            memcpy(s->frame.data[0] + x_pos * 3 +
                   (s->image_height - y_pos - k) * s->frame.linesize[0],
                   line, width * 3);
            /* advance source pointer to next line */
            line += width * 3;
        }
    } else {
        /* hybrid 15-bit/palette mode */
        decode_hybrid(s->tmpblock, s->frame.data[0],
                      s->image_height - (y_pos + 1 + s->diff_height),
                      x_pos, s->diff_height, width,
                      s->frame.linesize[0], s->pal);
    }
    skip_bits_long(gb, 8 * block_size); /* skip the consumed bits */
    return 0;
}

static int calc_deflate_block_size(int tmpblock_size)
{
    z_stream zstream;
    int size;

    zstream.zalloc = Z_NULL;
    zstream.zfree  = Z_NULL;
    zstream.opaque = Z_NULL;
    if (deflateInit(&zstream, 0) != Z_OK)
        return -1;
    size = deflateBound(&zstream, tmpblock_size);
    deflateEnd(&zstream);

    return size;
}

static int flashsv_decode_frame(AVCodecContext *avctx, void *data,
                                int *got_frame, AVPacket *avpkt)
{
    int buf_size       = avpkt->size;
    FlashSVContext *s  = avctx->priv_data;
    int h_blocks, v_blocks, h_part, v_part, i, j, ret;
    GetBitContext gb;
    int last_blockwidth = s->block_width;
    int last_blockheight= s->block_height;

    /* no supplementary picture */
    if (buf_size == 0)
        return 0;
    if (buf_size < 4)
        return -1;

    init_get_bits(&gb, avpkt->data, buf_size * 8);

    /* start to parse the bitstream */
    s->block_width  = 16 * (get_bits(&gb,  4) + 1);
    s->image_width  =       get_bits(&gb, 12);
    s->block_height = 16 * (get_bits(&gb,  4) + 1);
    s->image_height =       get_bits(&gb, 12);

    if (   last_blockwidth != s->block_width
        || last_blockheight!= s->block_height)
        av_freep(&s->blocks);

    if (s->ver == 2) {
        skip_bits(&gb, 6);
        if (get_bits1(&gb)) {
            avpriv_request_sample(avctx, "iframe");
            return AVERROR_PATCHWELCOME;
        }
        if (get_bits1(&gb)) {
            avpriv_request_sample(avctx, "Custom palette");
            return AVERROR_PATCHWELCOME;
        }
    }

    /* calculate number of blocks and size of border (partial) blocks */
    h_blocks = s->image_width  / s->block_width;
    h_part   = s->image_width  % s->block_width;
    v_blocks = s->image_height / s->block_height;
    v_part   = s->image_height % s->block_height;

    /* the block size could change between frames, make sure the buffer
     * is large enough, if not, get a larger one */
    if (s->block_size < s->block_width * s->block_height) {
        int tmpblock_size = 3 * s->block_width * s->block_height;

        s->tmpblock = av_realloc(s->tmpblock, tmpblock_size);
        if (!s->tmpblock) {
            av_log(avctx, AV_LOG_ERROR, "Can't allocate decompression buffer.\n");
            return AVERROR(ENOMEM);
        }
        if (s->ver == 2) {
            s->deflate_block_size = calc_deflate_block_size(tmpblock_size);
            if (s->deflate_block_size <= 0) {
                av_log(avctx, AV_LOG_ERROR, "Can't determine deflate buffer size.\n");
                return -1;
            }
            s->deflate_block = av_realloc(s->deflate_block, s->deflate_block_size);
            if (!s->deflate_block) {
                av_log(avctx, AV_LOG_ERROR, "Can't allocate deflate buffer.\n");
                return AVERROR(ENOMEM);
            }
        }
    }
    s->block_size = s->block_width * s->block_height;

    /* initialize the image size once */
    if (avctx->width == 0 && avctx->height == 0) {
        avcodec_set_dimensions(avctx, s->image_width, s->image_height);
    }

    /* check for changes of image width and image height */
    if (avctx->width != s->image_width || avctx->height != s->image_height) {
        av_log(avctx, AV_LOG_ERROR,
               "Frame width or height differs from first frame!\n");
        av_log(avctx, AV_LOG_ERROR, "fh = %d, fv %d  vs  ch = %d, cv = %d\n",
               avctx->height, avctx->width, s->image_height, s->image_width);
        return AVERROR_INVALIDDATA;
    }

    /* we care for keyframes only in Screen Video v2 */
    s->is_keyframe = (avpkt->flags & AV_PKT_FLAG_KEY) && (s->ver == 2);
    if (s->is_keyframe) {
        s->keyframedata = av_realloc(s->keyframedata, avpkt->size);
        memcpy(s->keyframedata, avpkt->data, avpkt->size);
    }
    if(s->ver == 2 && !s->blocks)
        s->blocks = av_mallocz((v_blocks + !!v_part) * (h_blocks + !!h_part)
                                * sizeof(s->blocks[0]));

    av_dlog(avctx, "image: %dx%d block: %dx%d num: %dx%d part: %dx%d\n",
            s->image_width, s->image_height, s->block_width, s->block_height,
            h_blocks, v_blocks, h_part, v_part);

    if ((ret = ff_reget_buffer(avctx, &s->frame)) < 0)
        return ret;

    /* loop over all block columns */
    for (j = 0; j < v_blocks + (v_part ? 1 : 0); j++) {

        int y_pos  = j * s->block_height; // vertical position in frame
        int cur_blk_height = (j < v_blocks) ? s->block_height : v_part;

        /* loop over all block rows */
        for (i = 0; i < h_blocks + (h_part ? 1 : 0); i++) {
            int x_pos = i * s->block_width; // horizontal position in frame
            int cur_blk_width = (i < h_blocks) ? s->block_width : h_part;
            int has_diff = 0;

            /* get the size of the compressed zlib chunk */
            int size = get_bits(&gb, 16);

            s->color_depth    = 0;
            s->zlibprime_curr = 0;
            s->zlibprime_prev = 0;
            s->diff_start     = 0;
            s->diff_height    = cur_blk_height;

            if (8 * size > get_bits_left(&gb)) {
                av_frame_unref(&s->frame);
                return AVERROR_INVALIDDATA;
            }

            if (s->ver == 2 && size) {
                skip_bits(&gb, 3);
                s->color_depth    = get_bits(&gb, 2);
                has_diff          = get_bits1(&gb);
                s->zlibprime_curr = get_bits1(&gb);
                s->zlibprime_prev = get_bits1(&gb);

                if (s->color_depth != 0 && s->color_depth != 2) {
                    av_log(avctx, AV_LOG_ERROR,
                           "%dx%d invalid color depth %d\n", i, j, s->color_depth);
                    return AVERROR_INVALIDDATA;
                }

                if (has_diff) {
                    if (!s->keyframe) {
                        av_log(avctx, AV_LOG_ERROR,
                               "inter frame without keyframe\n");
                        return AVERROR_INVALIDDATA;
                    }
                    s->diff_start  = get_bits(&gb, 8);
                    s->diff_height = get_bits(&gb, 8);
                    if (s->diff_start + s->diff_height > cur_blk_height) {
<<<<<<< HEAD
                        av_log(avctx, AV_LOG_ERROR, "Block parameters invalid\n");
=======
                        av_log(avctx, AV_LOG_ERROR,
                               "Block parameters invalid: %d + %d > %d\n",
                               s->diff_start, s->diff_height, cur_blk_height);
>>>>>>> 57070b14
                        return AVERROR_INVALIDDATA;
                    }
                    av_log(avctx, AV_LOG_DEBUG,
                           "%dx%d diff start %d height %d\n",
                           i, j, s->diff_start, s->diff_height);
                    size -= 2;
                }

                if (s->zlibprime_prev)
                    av_log(avctx, AV_LOG_DEBUG, "%dx%d zlibprime_prev\n", i, j);

                if (s->zlibprime_curr) {
                    int col = get_bits(&gb, 8);
                    int row = get_bits(&gb, 8);
                    av_log(avctx, AV_LOG_DEBUG, "%dx%d zlibprime_curr %dx%d\n", i, j, col, row);
                    size -= 2;
                    avpriv_request_sample(avctx, "zlibprime_curr");
                    return AVERROR_PATCHWELCOME;
                }
                if (!s->blocks && (s->zlibprime_curr || s->zlibprime_prev)) {
                    av_log(avctx, AV_LOG_ERROR, "no data available for zlib "
                           "priming\n");
                    return AVERROR_INVALIDDATA;
                }
                size--; // account for flags byte
            }

            if (has_diff) {
                int k;
                int off = (s->image_height - y_pos - 1) * s->frame.linesize[0];

                for (k = 0; k < cur_blk_height; k++) {
                    int x = off - k * s->frame.linesize[0] + x_pos * 3;
                    memcpy(s->frame.data[0] + x, s->keyframe + x,
                           cur_blk_width * 3);
                }
            }

            /* skip unchanged blocks, which have size 0 */
            if (size) {
                if (flashsv_decode_block(avctx, avpkt, &gb, size,
                                         cur_blk_width, cur_blk_height,
                                         x_pos, y_pos,
                                         i + j * (h_blocks + !!h_part)))
                    av_log(avctx, AV_LOG_ERROR,
                           "error in decompression of block %dx%d\n", i, j);
            }
        }
    }
    if (s->is_keyframe && s->ver == 2) {
        if (!s->keyframe) {
            s->keyframe = av_malloc(s->frame.linesize[0] * avctx->height);
            if (!s->keyframe) {
                av_log(avctx, AV_LOG_ERROR, "Cannot allocate image data\n");
                return AVERROR(ENOMEM);
            }
        }
        memcpy(s->keyframe, s->frame.data[0], s->frame.linesize[0] * avctx->height);
    }

    if ((ret = av_frame_ref(data, &s->frame)) < 0)
        return ret;

    *got_frame = 1;

    if ((get_bits_count(&gb) / 8) != buf_size)
        av_log(avctx, AV_LOG_ERROR, "buffer not fully consumed (%d != %d)\n",
               buf_size, (get_bits_count(&gb) / 8));

    /* report that the buffer was completely consumed */
    return buf_size;
}


static av_cold int flashsv_decode_end(AVCodecContext *avctx)
{
    FlashSVContext *s = avctx->priv_data;
    inflateEnd(&s->zstream);
    /* release the frame if needed */
    av_frame_unref(&s->frame);

    /* free the tmpblock */
    av_free(s->tmpblock);

    return 0;
}


#if CONFIG_FLASHSV_DECODER
AVCodec ff_flashsv_decoder = {
    .name           = "flashsv",
    .long_name      = NULL_IF_CONFIG_SMALL("Flash Screen Video v1"),
    .type           = AVMEDIA_TYPE_VIDEO,
    .id             = AV_CODEC_ID_FLASHSV,
    .priv_data_size = sizeof(FlashSVContext),
    .init           = flashsv_decode_init,
    .close          = flashsv_decode_end,
    .decode         = flashsv_decode_frame,
    .capabilities   = CODEC_CAP_DR1,
    .pix_fmts       = (const enum AVPixelFormat[]){ AV_PIX_FMT_BGR24, AV_PIX_FMT_NONE },
};
#endif /* CONFIG_FLASHSV_DECODER */

#if CONFIG_FLASHSV2_DECODER
static const uint32_t ff_flashsv2_default_palette[128] = {
    0x000000, 0x333333, 0x666666, 0x999999, 0xCCCCCC, 0xFFFFFF,
    0x330000, 0x660000, 0x990000, 0xCC0000, 0xFF0000, 0x003300,
    0x006600, 0x009900, 0x00CC00, 0x00FF00, 0x000033, 0x000066,
    0x000099, 0x0000CC, 0x0000FF, 0x333300, 0x666600, 0x999900,
    0xCCCC00, 0xFFFF00, 0x003333, 0x006666, 0x009999, 0x00CCCC,
    0x00FFFF, 0x330033, 0x660066, 0x990099, 0xCC00CC, 0xFF00FF,
    0xFFFF33, 0xFFFF66, 0xFFFF99, 0xFFFFCC, 0xFF33FF, 0xFF66FF,
    0xFF99FF, 0xFFCCFF, 0x33FFFF, 0x66FFFF, 0x99FFFF, 0xCCFFFF,
    0xCCCC33, 0xCCCC66, 0xCCCC99, 0xCCCCFF, 0xCC33CC, 0xCC66CC,
    0xCC99CC, 0xCCFFCC, 0x33CCCC, 0x66CCCC, 0x99CCCC, 0xFFCCCC,
    0x999933, 0x999966, 0x9999CC, 0x9999FF, 0x993399, 0x996699,
    0x99CC99, 0x99FF99, 0x339999, 0x669999, 0xCC9999, 0xFF9999,
    0x666633, 0x666699, 0x6666CC, 0x6666FF, 0x663366, 0x669966,
    0x66CC66, 0x66FF66, 0x336666, 0x996666, 0xCC6666, 0xFF6666,
    0x333366, 0x333399, 0x3333CC, 0x3333FF, 0x336633, 0x339933,
    0x33CC33, 0x33FF33, 0x663333, 0x993333, 0xCC3333, 0xFF3333,
    0x003366, 0x336600, 0x660033, 0x006633, 0x330066, 0x663300,
    0x336699, 0x669933, 0x993366, 0x339966, 0x663399, 0x996633,
    0x6699CC, 0x99CC66, 0xCC6699, 0x66CC99, 0x9966CC, 0xCC9966,
    0x99CCFF, 0xCCFF99, 0xFF99CC, 0x99FFCC, 0xCC99FF, 0xFFCC99,
    0x111111, 0x222222, 0x444444, 0x555555, 0xAAAAAA, 0xBBBBBB,
    0xDDDDDD, 0xEEEEEE
};

static av_cold int flashsv2_decode_init(AVCodecContext *avctx)
{
    FlashSVContext *s = avctx->priv_data;
    flashsv_decode_init(avctx);
    s->pal = ff_flashsv2_default_palette;
    s->ver = 2;

    return 0;
}

static av_cold int flashsv2_decode_end(AVCodecContext *avctx)
{
    FlashSVContext *s = avctx->priv_data;

    av_freep(&s->keyframedata);
    av_freep(&s->blocks);
    av_freep(&s->keyframe);
    av_freep(&s->deflate_block);
    flashsv_decode_end(avctx);

    return 0;
}

AVCodec ff_flashsv2_decoder = {
    .name           = "flashsv2",
    .long_name      = NULL_IF_CONFIG_SMALL("Flash Screen Video v2"),
    .type           = AVMEDIA_TYPE_VIDEO,
    .id             = AV_CODEC_ID_FLASHSV2,
    .priv_data_size = sizeof(FlashSVContext),
    .init           = flashsv2_decode_init,
    .close          = flashsv2_decode_end,
    .decode         = flashsv_decode_frame,
    .capabilities   = CODEC_CAP_DR1,
    .pix_fmts       = (const enum AVPixelFormat[]){ AV_PIX_FMT_BGR24, AV_PIX_FMT_NONE },
};
#endif /* CONFIG_FLASHSV2_DECODER */<|MERGE_RESOLUTION|>--- conflicted
+++ resolved
@@ -391,13 +391,9 @@
                     s->diff_start  = get_bits(&gb, 8);
                     s->diff_height = get_bits(&gb, 8);
                     if (s->diff_start + s->diff_height > cur_blk_height) {
-<<<<<<< HEAD
-                        av_log(avctx, AV_LOG_ERROR, "Block parameters invalid\n");
-=======
                         av_log(avctx, AV_LOG_ERROR,
                                "Block parameters invalid: %d + %d > %d\n",
                                s->diff_start, s->diff_height, cur_blk_height);
->>>>>>> 57070b14
                         return AVERROR_INVALIDDATA;
                     }
                     av_log(avctx, AV_LOG_DEBUG,
