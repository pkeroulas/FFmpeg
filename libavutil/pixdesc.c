--- conflicted
+++ resolved
@@ -591,7 +591,7 @@
             {0,5,5,0,15},       /* B */
             {0,5,7,0,15},       /* A */
         },
-        .flags = PIX_FMT_BE,
+        .flags = PIX_FMT_RGB | PIX_FMT_BE,
     },
     [PIX_FMT_RGBA64LE] = {
         .name = "rgba64le",
@@ -604,6 +604,7 @@
             {0,5,5,0,15},       /* B */
             {0,5,7,0,15},       /* B */
         },
+        .flags = PIX_FMT_RGB,
     },
     [PIX_FMT_RGB565BE] = {
         .name = "rgb565be",
@@ -1058,7 +1059,6 @@
             {0,1,2,0,7},        /* A */
         },
     },
-<<<<<<< HEAD
     [PIX_FMT_GBR24P] = {
         .name = "gbr24p",
         .nb_components= 3,
@@ -1067,7 +1067,8 @@
             {0,0,1,0,7},        /* G */
             {2,0,1,0,7},        /* R */
         },
-=======
+        .flags = PIX_FMT_PLANAR | PIX_FMT_RGB,
+    },
     [PIX_FMT_GBRP] = {
         .name = "gbrp",
         .nb_components= 3,
@@ -1151,7 +1152,6 @@
             {2,1,1,0,15},       /* R */
         },
         .flags = PIX_FMT_BE | PIX_FMT_PLANAR | PIX_FMT_RGB,
->>>>>>> 7f1b4270
     },
 };
 
