/*
 * filter layer
 * Copyright (c) 2007 Bobby Bingham
 *
 * This file is part of FFmpeg.
 *
 * FFmpeg is free software; you can redistribute it and/or
 * modify it under the terms of the GNU Lesser General Public
 * License as published by the Free Software Foundation; either
 * version 2.1 of the License, or (at your option) any later version.
 *
 * FFmpeg is distributed in the hope that it will be useful,
 * but WITHOUT ANY WARRANTY; without even the implied warranty of
 * MERCHANTABILITY or FITNESS FOR A PARTICULAR PURPOSE.  See the GNU
 * Lesser General Public License for more details.
 *
 * You should have received a copy of the GNU Lesser General Public
 * License along with FFmpeg; if not, write to the Free Software
 * Foundation, Inc., 51 Franklin Street, Fifth Floor, Boston, MA 02110-1301 USA
 */

#ifndef AVFILTER_AVFILTER_H
#define AVFILTER_AVFILTER_H

#include "libavutil/avutil.h"
#include "libavutil/log.h"
#include "libavutil/samplefmt.h"
#include "libavutil/pixfmt.h"
#include "libavutil/rational.h"
#include "libavcodec/avcodec.h"


#ifndef FF_API_OLD_VSINK_API
#define FF_API_OLD_VSINK_API        (LIBAVFILTER_VERSION_MAJOR < 3)
#endif
#ifndef FF_API_OLD_ALL_FORMATS_API
#define FF_API_OLD_ALL_FORMATS_API (LIBAVFILTER_VERSION_MAJOR < 3)
#endif

#include <stddef.h>

#include "libavfilter/version.h"

/**
 * Return the LIBAVFILTER_VERSION_INT constant.
 */
unsigned avfilter_version(void);

/**
 * Return the libavfilter build-time configuration.
 */
const char *avfilter_configuration(void);

/**
 * Return the libavfilter license.
 */
const char *avfilter_license(void);


typedef struct AVFilterContext AVFilterContext;
typedef struct AVFilterLink    AVFilterLink;
typedef struct AVFilterPad     AVFilterPad;
typedef struct AVFilterFormats AVFilterFormats;

/**
 * A reference-counted buffer data type used by the filter system. Filters
 * should not store pointers to this structure directly, but instead use the
 * AVFilterBufferRef structure below.
 */
typedef struct AVFilterBuffer {
    uint8_t *data[8];           ///< buffer data for each plane/channel
    int linesize[8];            ///< number of bytes per line

    unsigned refcount;          ///< number of references to this buffer

    /** private data to be used by a custom free function */
    void *priv;
    /**
     * A pointer to the function to deallocate this buffer if the default
     * function is not sufficient. This could, for example, add the memory
     * back into a memory pool to be reused later without the overhead of
     * reallocating it from scratch.
     */
    void (*free)(struct AVFilterBuffer *buf);

    int format;                 ///< media format
    int w, h;                   ///< width and height of the allocated buffer

    /**
     * pointers to the data planes/channels.
     *
     * For video, this should simply point to data[].
     *
     * For planar audio, each channel has a separate data pointer, and
     * linesize[0] contains the size of each channel buffer.
     * For packed audio, there is just one data pointer, and linesize[0]
     * contains the total size of the buffer for all channels.
     *
     * Note: Both data and extended_data will always be set, but for planar
     * audio with more channels that can fit in data, extended_data must be used
     * in order to access all channels.
     */
    uint8_t **extended_data;
} AVFilterBuffer;

#define AV_PERM_READ     0x01   ///< can read from the buffer
#define AV_PERM_WRITE    0x02   ///< can write to the buffer
#define AV_PERM_PRESERVE 0x04   ///< nobody else can overwrite the buffer
#define AV_PERM_REUSE    0x08   ///< can output the buffer multiple times, with the same contents each time
#define AV_PERM_REUSE2   0x10   ///< can output the buffer multiple times, modified each time
#define AV_PERM_NEG_LINESIZES 0x20  ///< the buffer requested can have negative linesizes
#define AV_PERM_ALIGN    0x40   ///< the buffer must be aligned

#define AVFILTER_ALIGN 16 //not part of ABI

/**
 * Audio specific properties in a reference to an AVFilterBuffer. Since
 * AVFilterBufferRef is common to different media formats, audio specific
 * per reference properties must be separated out.
 */
typedef struct AVFilterBufferRefAudioProps {
    uint64_t channel_layout;    ///< channel layout of audio buffer
    int nb_samples;             ///< number of audio samples per channel
    int sample_rate;            ///< audio buffer sample rate
#if FF_API_PACKING
    int planar;                 ///< audio buffer - planar or packed
#endif
} AVFilterBufferRefAudioProps;

/**
 * Video specific properties in a reference to an AVFilterBuffer. Since
 * AVFilterBufferRef is common to different media formats, video specific
 * per reference properties must be separated out.
 */
typedef struct AVFilterBufferRefVideoProps {
    int w;                      ///< image width
    int h;                      ///< image height
    AVRational sample_aspect_ratio; ///< sample aspect ratio
    int interlaced;             ///< is frame interlaced
    int top_field_first;        ///< field order
    enum AVPictureType pict_type; ///< picture type of the frame
    int key_frame;              ///< 1 -> keyframe, 0-> not
} AVFilterBufferRefVideoProps;

/**
 * A reference to an AVFilterBuffer. Since filters can manipulate the origin of
 * a buffer to, for example, crop image without any memcpy, the buffer origin
 * and dimensions are per-reference properties. Linesize is also useful for
 * image flipping, frame to field filters, etc, and so is also per-reference.
 *
 * TODO: add anything necessary for frame reordering
 */
typedef struct AVFilterBufferRef {
    AVFilterBuffer *buf;        ///< the buffer that this is a reference to
    uint8_t *data[8];           ///< picture/audio data for each plane
    int linesize[8];            ///< number of bytes per line
    int format;                 ///< media format

    /**
     * presentation timestamp. The time unit may change during
     * filtering, as it is specified in the link and the filter code
     * may need to rescale the PTS accordingly.
     */
    int64_t pts;
    int64_t pos;                ///< byte position in stream, -1 if unknown

    int perms;                  ///< permissions, see the AV_PERM_* flags

    enum AVMediaType type;      ///< media type of buffer data
    AVFilterBufferRefVideoProps *video; ///< video buffer specific properties
    AVFilterBufferRefAudioProps *audio; ///< audio buffer specific properties

    /**
     * pointers to the data planes/channels.
     *
     * For video, this should simply point to data[].
     *
     * For planar audio, each channel has a separate data pointer, and
     * linesize[0] contains the size of each channel buffer.
     * For packed audio, there is just one data pointer, and linesize[0]
     * contains the total size of the buffer for all channels.
     *
     * Note: Both data and extended_data will always be set, but for planar
     * audio with more channels that can fit in data, extended_data must be used
     * in order to access all channels.
     */
    uint8_t **extended_data;
} AVFilterBufferRef;

/**
 * Copy properties of src to dst, without copying the actual data
 */
void avfilter_copy_buffer_ref_props(AVFilterBufferRef *dst, AVFilterBufferRef *src);

/**
 * Add a new reference to a buffer.
 *
 * @param ref   an existing reference to the buffer
 * @param pmask a bitmask containing the allowable permissions in the new
 *              reference
 * @return      a new reference to the buffer with the same properties as the
 *              old, excluding any permissions denied by pmask
 */
AVFilterBufferRef *avfilter_ref_buffer(AVFilterBufferRef *ref, int pmask);

/**
 * Remove a reference to a buffer. If this is the last reference to the
 * buffer, the buffer itself is also automatically freed.
 *
 * @param ref reference to the buffer, may be NULL
 */
void avfilter_unref_buffer(AVFilterBufferRef *ref);

#if FF_API_FILTERS_PUBLIC
/**
 * Remove a reference to a buffer and set the pointer to NULL.
 * If this is the last reference to the buffer, the buffer itself
 * is also automatically freed.
 *
 * @param ref pointer to the buffer reference
 */
void avfilter_unref_bufferp(AVFilterBufferRef **ref);

/**
 * A list of supported formats for one end of a filter link. This is used
 * during the format negotiation process to try to pick the best format to
 * use to minimize the number of necessary conversions. Each filter gives a
 * list of the formats supported by each input and output pad. The list
 * given for each pad need not be distinct - they may be references to the
 * same list of formats, as is often the case when a filter supports multiple
 * formats, but will always output the same format as it is given in input.
 *
 * In this way, a list of possible input formats and a list of possible
 * output formats are associated with each link. When a set of formats is
 * negotiated over a link, the input and output lists are merged to form a
 * new list containing only the common elements of each list. In the case
 * that there were no common elements, a format conversion is necessary.
 * Otherwise, the lists are merged, and all other links which reference
 * either of the format lists involved in the merge are also affected.
 *
 * For example, consider the filter chain:
 * filter (a) --> (b) filter (b) --> (c) filter
 *
 * where the letters in parenthesis indicate a list of formats supported on
 * the input or output of the link. Suppose the lists are as follows:
 * (a) = {A, B}
 * (b) = {A, B, C}
 * (c) = {B, C}
 *
 * First, the first link's lists are merged, yielding:
 * filter (a) --> (a) filter (a) --> (c) filter
 *
 * Notice that format list (b) now refers to the same list as filter list (a).
 * Next, the lists for the second link are merged, yielding:
 * filter (a) --> (a) filter (a) --> (a) filter
 *
 * where (a) = {B}.
 *
 * Unfortunately, when the format lists at the two ends of a link are merged,
 * we must ensure that all links which reference either pre-merge format list
 * get updated as well. Therefore, we have the format list structure store a
 * pointer to each of the pointers to itself.
 * @addtogroup lavfi_deprecated
 * @deprecated Those functions are only useful inside filters and
 * user filters are not supported at this point.
 * @{
 */
struct AVFilterFormats {
    unsigned format_count;      ///< number of formats
    int *formats;               ///< list of media formats

    unsigned refcount;          ///< number of references to this list
    struct AVFilterFormats ***refs; ///< references to this list
};

/**
 * Create a list of supported formats. This is intended for use in
 * AVFilter->query_formats().
 *
 * @param fmts list of media formats, terminated by -1. If NULL an
 *        empty list is created.
 * @return the format list, with no existing references
 */
attribute_deprecated
AVFilterFormats *avfilter_make_format_list(const int *fmts);

/**
 * Add fmt to the list of media formats contained in *avff.
 * If *avff is NULL the function allocates the filter formats struct
 * and puts its pointer in *avff.
 *
 * @return a non negative value in case of success, or a negative
 * value corresponding to an AVERROR code in case of error
 * @deprecated Use avfilter_make_all_formats() instead.
 */
attribute_deprecated
int avfilter_add_format(AVFilterFormats **avff, int64_t fmt);
attribute_deprecated
AVFilterFormats *avfilter_all_formats(enum AVMediaType type);

/**
 * Return a list of all formats supported by FFmpeg for the given media type.
 */
AVFilterFormats *avfilter_make_all_formats(enum AVMediaType type);

/**
 * A list of all channel layouts supported by libavfilter.
 */
extern const int64_t avfilter_all_channel_layouts[];

#if FF_API_PACKING
/**
 * Return a list of all audio packing formats.
 */
AVFilterFormats *avfilter_make_all_packing_formats(void);
#endif

/**
 * Return a format list which contains the intersection of the formats of
 * a and b. Also, all the references of a, all the references of b, and
 * a and b themselves will be deallocated.
 *
 * If a and b do not share any common formats, neither is modified, and NULL
 * is returned.
 */
attribute_deprecated
AVFilterFormats *avfilter_merge_formats(AVFilterFormats *a, AVFilterFormats *b);

/**
 * Add *ref as a new reference to formats.
 * That is the pointers will point like in the ASCII art below:
 *   ________
 *  |formats |<--------.
 *  |  ____  |     ____|___________________
 *  | |refs| |    |  __|_
 *  | |* * | |    | |  | |  AVFilterLink
 *  | |* *--------->|*ref|
 *  | |____| |    | |____|
 *  |________|    |________________________
 */
attribute_deprecated
void avfilter_formats_ref(AVFilterFormats *formats, AVFilterFormats **ref);
attribute_deprecated
void avfilter_formats_unref(AVFilterFormats **ref);
attribute_deprecated
void avfilter_formats_changeref(AVFilterFormats **oldref,
                                AVFilterFormats **newref);
/**
 * Helpers for query_formats() which set all links to the same list of
 * formats/layouts. If there are no links hooked to this filter, the list
 * of formats is freed.
 */
attribute_deprecated
void avfilter_set_common_formats(AVFilterContext *ctx, AVFilterFormats *formats);

attribute_deprecated
void avfilter_set_common_pixel_formats(AVFilterContext *ctx, AVFilterFormats *formats);
attribute_deprecated
void avfilter_set_common_sample_formats(AVFilterContext *ctx, AVFilterFormats *formats);
attribute_deprecated
void avfilter_set_common_channel_layouts(AVFilterContext *ctx, AVFilterFormats *formats);
#if FF_API_PACKING
attribute_deprecated
void avfilter_set_common_packing_formats(AVFilterContext *ctx, AVFilterFormats *formats);
#endif

/**
 * @}
 */
#endif

#if FF_API_AVFILTERPAD_PUBLIC
/**
 * A filter pad used for either input or output.
 *
 * See doc/filter_design.txt for details on how to implement the methods.
 *
 * @warning this struct might be removed from public API.
 * users should call avfilter_pad_get_name() and avfilter_pad_get_type()
 * to access the name and type fields; there should be no need to access
 * any other fields from outside of libavfilter.
 */
struct AVFilterPad {
    /**
     * Pad name. The name is unique among inputs and among outputs, but an
     * input may have the same name as an output. This may be NULL if this
     * pad has no need to ever be referenced by name.
     */
    const char *name;

    /**
     * AVFilterPad type.
     */
    enum AVMediaType type;

    /**
     * Minimum required permissions on incoming buffers. Any buffer with
     * insufficient permissions will be automatically copied by the filter
     * system to a new buffer which provides the needed access permissions.
     *
     * Input pads only.
     */
    int min_perms;

    /**
     * Permissions which are not accepted on incoming buffers. Any buffer
     * which has any of these permissions set will be automatically copied
     * by the filter system to a new buffer which does not have those
     * permissions. This can be used to easily disallow buffers with
     * AV_PERM_REUSE.
     *
     * Input pads only.
     */
    int rej_perms;

    /**
     * Callback called before passing the first slice of a new frame. If
     * NULL, the filter layer will default to storing a reference to the
     * picture inside the link structure.
     *
     * Input video pads only.
     */
    void (*start_frame)(AVFilterLink *link, AVFilterBufferRef *picref);

    /**
     * Callback function to get a video buffer. If NULL, the filter system will
     * use avfilter_default_get_video_buffer().
     *
     * Input video pads only.
     */
    AVFilterBufferRef *(*get_video_buffer)(AVFilterLink *link, int perms, int w, int h);

    /**
     * Callback function to get an audio buffer. If NULL, the filter system will
     * use avfilter_default_get_audio_buffer().
     *
     * Input audio pads only.
     */
    AVFilterBufferRef *(*get_audio_buffer)(AVFilterLink *link, int perms,
                                           int nb_samples);

    /**
     * Callback called after the slices of a frame are completely sent. If
     * NULL, the filter layer will default to releasing the reference stored
     * in the link structure during start_frame().
     *
     * Input video pads only.
     */
    void (*end_frame)(AVFilterLink *link);

    /**
     * Slice drawing callback. This is where a filter receives video data
     * and should do its processing.
     *
     * Input video pads only.
     */
    void (*draw_slice)(AVFilterLink *link, int y, int height, int slice_dir);

    /**
     * Samples filtering callback. This is where a filter receives audio data
     * and should do its processing.
     *
     * Input audio pads only.
     */
    void (*filter_samples)(AVFilterLink *link, AVFilterBufferRef *samplesref);

    /**
     * Frame poll callback. This returns the number of immediately available
     * samples. It should return a positive value if the next request_frame()
     * is guaranteed to return one frame (with no delay).
     *
     * Defaults to just calling the source poll_frame() method.
     *
     * Output pads only.
     */
    int (*poll_frame)(AVFilterLink *link);

    /**
     * Frame request callback. A call to this should result in at least one
     * frame being output over the given link. This should return zero on
     * success, and another value on error.
     * See avfilter_request_frame() for the error codes with a specific
     * meaning.
     *
     * Output pads only.
     */
    int (*request_frame)(AVFilterLink *link);

    /**
     * Link configuration callback.
     *
     * For output pads, this should set the following link properties:
     * video: width, height, sample_aspect_ratio, time_base
     * audio: sample_rate.
     *
     * This should NOT set properties such as format, channel_layout, etc which
     * are negotiated between filters by the filter system using the
     * query_formats() callback before this function is called.
     *
     * For input pads, this should check the properties of the link, and update
     * the filter's internal state as necessary.
     *
     * For both input and output pads, this should return zero on success,
     * and another value on error.
     */
    int (*config_props)(AVFilterLink *link);

    /**
     * The filter expects a fifo to be inserted on its input link,
     * typically because it has a delay.
     *
     * input pads only.
     */
    int needs_fifo;
};
#endif

/**
 * Get the name of an AVFilterPad.
 *
 * @param pads an array of AVFilterPads
 * @param pad_idx index of the pad in the array it; is the caller's
 *                responsibility to ensure the index is valid
 *
 * @return name of the pad_idx'th pad in pads
 */
const char *avfilter_pad_get_name(AVFilterPad *pads, int pad_idx);

/**
 * Get the type of an AVFilterPad.
 *
 * @param pads an array of AVFilterPads
 * @param pad_idx index of the pad in the array; it is the caller's
 *                responsibility to ensure the index is valid
 *
 * @return type of the pad_idx'th pad in pads
 */
enum AVMediaType avfilter_pad_get_type(AVFilterPad *pads, int pad_idx);

#if FF_API_FILTERS_PUBLIC
/** default handler for start_frame() for video inputs */
attribute_deprecated
void avfilter_default_start_frame(AVFilterLink *link, AVFilterBufferRef *picref);

/** default handler for draw_slice() for video inputs */
attribute_deprecated
void avfilter_default_draw_slice(AVFilterLink *link, int y, int h, int slice_dir);

/** default handler for end_frame() for video inputs */
attribute_deprecated
void avfilter_default_end_frame(AVFilterLink *link);

/** default handler for get_video_buffer() for video inputs */
attribute_deprecated
AVFilterBufferRef *avfilter_default_get_video_buffer(AVFilterLink *link,
                                                     int perms, int w, int h);

/** Default handler for query_formats() */
attribute_deprecated
int avfilter_default_query_formats(AVFilterContext *ctx);
#endif

#if FF_API_FILTERS_PUBLIC
/** start_frame() handler for filters which simply pass video along */
attribute_deprecated
void avfilter_null_start_frame(AVFilterLink *link, AVFilterBufferRef *picref);

/** draw_slice() handler for filters which simply pass video along */
attribute_deprecated
void avfilter_null_draw_slice(AVFilterLink *link, int y, int h, int slice_dir);

/** end_frame() handler for filters which simply pass video along */
attribute_deprecated
void avfilter_null_end_frame(AVFilterLink *link);

/** get_video_buffer() handler for filters which simply pass video along */
attribute_deprecated
AVFilterBufferRef *avfilter_null_get_video_buffer(AVFilterLink *link,
                                                  int perms, int w, int h);
#endif

/**
 * Filter definition. This defines the pads a filter contains, and all the
 * callback functions used to interact with the filter.
 */
typedef struct AVFilter {
    const char *name;         ///< filter name

    int priv_size;      ///< size of private data to allocate for the filter

    /**
     * Filter initialization function. Args contains the user-supplied
     * parameters. FIXME: maybe an AVOption-based system would be better?
     * opaque is data provided by the code requesting creation of the filter,
     * and is used to pass data to the filter.
     */
    int (*init)(AVFilterContext *ctx, const char *args, void *opaque);

    /**
     * Filter uninitialization function. Should deallocate any memory held
     * by the filter, release any buffer references, etc. This does not need
     * to deallocate the AVFilterContext->priv memory itself.
     */
    void (*uninit)(AVFilterContext *ctx);

    /**
     * Queries formats/layouts supported by the filter and its pads, and sets
     * the in_formats/in_chlayouts for links connected to its output pads,
     * and out_formats/out_chlayouts for links connected to its input pads.
     *
     * @return zero on success, a negative value corresponding to an
     * AVERROR code otherwise
     */
    int (*query_formats)(AVFilterContext *);

    const AVFilterPad *inputs;  ///< NULL terminated list of inputs. NULL if none
    const AVFilterPad *outputs; ///< NULL terminated list of outputs. NULL if none

    /**
     * A description for the filter. You should use the
     * NULL_IF_CONFIG_SMALL() macro to define it.
     */
    const char *description;

    /**
     * Make the filter instance process a command.
     *
     * @param cmd    the command to process, for handling simplicity all commands must be alphanumeric only
     * @param arg    the argument for the command
     * @param res    a buffer with size res_size where the filter(s) can return a response. This must not change when the command is not supported.
     * @param flags  if AVFILTER_CMD_FLAG_FAST is set and the command would be
     *               time consuming then a filter should treat it like an unsupported command
     *
     * @returns >=0 on success otherwise an error code.
     *          AVERROR(ENOSYS) on unsupported commands
     */
    int (*process_command)(AVFilterContext *, const char *cmd, const char *arg, char *res, int res_len, int flags);
} AVFilter;

/** An instance of a filter */
struct AVFilterContext {
    const AVClass *av_class;        ///< needed for av_log()

    AVFilter *filter;               ///< the AVFilter of which this is an instance

    char *name;                     ///< name of this filter instance

#if FF_API_FOO_COUNT
    unsigned input_count;           ///< @deprecated use nb_inputs
#endif
    AVFilterPad   *input_pads;      ///< array of input pads
    AVFilterLink **inputs;          ///< array of pointers to input links

#if FF_API_FOO_COUNT
    unsigned output_count;          ///< @deprecated use nb_outputs
#endif
    AVFilterPad   *output_pads;     ///< array of output pads
    AVFilterLink **outputs;         ///< array of pointers to output links

    void *priv;                     ///< private data for use by the filter

    unsigned nb_inputs;             ///< number of input pads
    unsigned nb_outputs;            ///< number of output pads

    struct AVFilterCommand *command_queue;
};

#if FF_API_PACKING
enum AVFilterPacking {
    AVFILTER_PACKED = 0,
    AVFILTER_PLANAR,
};
#endif

/**
 * A link between two filters. This contains pointers to the source and
 * destination filters between which this link exists, and the indexes of
 * the pads involved. In addition, this link also contains the parameters
 * which have been negotiated and agreed upon between the filter, such as
 * image dimensions, format, etc.
 */
struct AVFilterLink {
    AVFilterContext *src;       ///< source filter
    AVFilterPad *srcpad;        ///< output pad on the source filter

    AVFilterContext *dst;       ///< dest filter
    AVFilterPad *dstpad;        ///< input pad on the dest filter

    /** stage of the initialization of the link properties (dimensions, etc) */
    enum {
        AVLINK_UNINIT = 0,      ///< not started
        AVLINK_STARTINIT,       ///< started, but incomplete
        AVLINK_INIT             ///< complete
    } init_state;

    enum AVMediaType type;      ///< filter media type

    /* These parameters apply only to video */
    int w;                      ///< agreed upon image width
    int h;                      ///< agreed upon image height
    AVRational sample_aspect_ratio; ///< agreed upon sample aspect ratio
    /* These parameters apply only to audio */
    uint64_t channel_layout;    ///< channel layout of current buffer (see libavutil/audioconvert.h)
#if FF_API_SAMPLERATE64
    int64_t sample_rate;        ///< samples per second
#else
    int sample_rate;            ///< samples per second
#endif
#if FF_API_PACKING
    int planar;                 ///< agreed upon packing mode of audio buffers. true if planar.
#endif

    int format;                 ///< agreed upon media format

    /**
     * Lists of formats and channel layouts supported by the input and output
     * filters respectively. These lists are used for negotiating the format
     * to actually be used, which will be loaded into the format and
     * channel_layout members, above, when chosen.
     *
     */
    AVFilterFormats *in_formats;
    AVFilterFormats *out_formats;

#if FF_API_PACKING
    AVFilterFormats *in_packing;
    AVFilterFormats *out_packing;
#endif

    /**
     * The buffer reference currently being sent across the link by the source
     * filter. This is used internally by the filter system to allow
     * automatic copying of buffers which do not have sufficient permissions
     * for the destination. This should not be accessed directly by the
     * filters.
     */
    AVFilterBufferRef *src_buf;

    AVFilterBufferRef *cur_buf;
    AVFilterBufferRef *out_buf;

    /**
     * Define the time base used by the PTS of the frames/samples
     * which will pass through this link.
     * During the configuration stage, each filter is supposed to
     * change only the output timebase, while the timebase of the
     * input link is assumed to be an unchangeable property.
     */
    AVRational time_base;

    /*****************************************************************
     * All fields below this line are not part of the public API. They
     * may not be used outside of libavfilter and can be changed and
     * removed at will.
     * New public fields should be added right above.
     *****************************************************************
     */
    /**
     * Lists of channel layouts and sample rates used for automatic
     * negotiation.
     */
    AVFilterFormats  *in_samplerates;
    AVFilterFormats *out_samplerates;
    struct AVFilterChannelLayouts  *in_channel_layouts;
    struct AVFilterChannelLayouts *out_channel_layouts;

<<<<<<< HEAD
    struct AVFilterPool *pool;

    /**
     * Graph the filter belongs to.
     */
    struct AVFilterGraph *graph;

    /**
     * Current timestamp of the link, as defined by the most recent
     * frame(s), in AV_TIME_BASE units.
     */
    int64_t current_pts;

    /**
     * Index in the age array.
     */
    int age_index;

    /**
     * Frame rate of the stream on the link, or 1/0 if unknown;
     * if left to 0/0, will be automatically be copied from the first input
     * of the source filter if it exists.
     *
     * Sources should set it to the best estimation of the real frame rate.
     * Filters should update it if necessary depending on their function.
     * Sinks can use it to set a default output frame rate.
     * It is similar to the r_frae_rate field in AVStream.
     */
    AVRational frame_rate;

=======
    /**
     * Audio only, the destination filter sets this to a non-zero value to
     * request that buffers with the given number of samples should be sent to
     * it. AVFilterPad.needs_fifo must also be set on the corresponding input
     * pad.
     * Last buffer before EOF will be padded with silence.
     */
    int request_samples;
>>>>>>> fe07c9c6
};

/**
 * Link two filters together.
 *
 * @param src    the source filter
 * @param srcpad index of the output pad on the source filter
 * @param dst    the destination filter
 * @param dstpad index of the input pad on the destination filter
 * @return       zero on success
 */
int avfilter_link(AVFilterContext *src, unsigned srcpad,
                  AVFilterContext *dst, unsigned dstpad);

/**
 * Free the link in *link, and set its pointer to NULL.
 */
void avfilter_link_free(AVFilterLink **link);

/**
 * Negotiate the media format, dimensions, etc of all inputs to a filter.
 *
 * @param filter the filter to negotiate the properties for its inputs
 * @return       zero on successful negotiation
 */
int avfilter_config_links(AVFilterContext *filter);

#if FF_API_FILTERS_PUBLIC
attribute_deprecated
AVFilterBufferRef *avfilter_get_video_buffer(AVFilterLink *link, int perms,
                                          int w, int h);
#endif

/**
 * Create a buffer reference wrapped around an already allocated image
 * buffer.
 *
 * @param data pointers to the planes of the image to reference
 * @param linesize linesizes for the planes of the image to reference
 * @param perms the required access permissions
 * @param w the width of the image specified by the data and linesize arrays
 * @param h the height of the image specified by the data and linesize arrays
 * @param format the pixel format of the image specified by the data and linesize arrays
 */
AVFilterBufferRef *
avfilter_get_video_buffer_ref_from_arrays(uint8_t * const data[4], const int linesize[4], int perms,
                                          int w, int h, enum PixelFormat format);

/**
 * Create an audio buffer reference wrapped around an already
 * allocated samples buffer.
 *
 * @param data           pointers to the samples plane buffers
 * @param linesize       linesize for the samples plane buffers
 * @param perms          the required access permissions
 * @param nb_samples     number of samples per channel
 * @param sample_fmt     the format of each sample in the buffer to allocate
 * @param channel_layout the channel layout of the buffer
 */
AVFilterBufferRef *avfilter_get_audio_buffer_ref_from_arrays(uint8_t **data,
                                                             int linesize,
                                                             int perms,
                                                             int nb_samples,
                                                             enum AVSampleFormat sample_fmt,
                                                             uint64_t channel_layout);

#if FF_API_FILTERS_PUBLIC
/**
 * Request an input frame from the filter at the other end of the link.
 *
 * @param link the input link
 * @return     zero on success or a negative error code; in particular:
 *             AVERROR_EOF means that the end of frames have been reached;
 *             AVERROR(EAGAIN) means that no frame could be immediately
 *             produced.
 */
int avfilter_request_frame(AVFilterLink *link);

attribute_deprecated
int avfilter_poll_frame(AVFilterLink *link);

attribute_deprecated
void avfilter_start_frame(AVFilterLink *link, AVFilterBufferRef *picref);

/**
 * Notify the next filter that the current frame has finished.
 *
 * @param link the output link the frame was sent over
 */
attribute_deprecated
void avfilter_end_frame(AVFilterLink *link);
attribute_deprecated
void avfilter_draw_slice(AVFilterLink *link, int y, int h, int slice_dir);
#endif

#define AVFILTER_CMD_FLAG_ONE   1 ///< Stop once a filter understood the command (for target=all for example), fast filters are favored automatically
#define AVFILTER_CMD_FLAG_FAST  2 ///< Only execute command when its fast (like a video out that supports contrast adjustment in hw)

/**
 * Make the filter instance process a command.
 * It is recommended to use avfilter_graph_send_command().
 */
int avfilter_process_command(AVFilterContext *filter, const char *cmd, const char *arg, char *res, int res_len, int flags);

/** Initialize the filter system. Register all builtin filters. */
void avfilter_register_all(void);

/** Uninitialize the filter system. Unregister all filters. */
void avfilter_uninit(void);

/**
 * Register a filter. This is only needed if you plan to use
 * avfilter_get_by_name later to lookup the AVFilter structure by name. A
 * filter can still by instantiated with avfilter_open even if it is not
 * registered.
 *
 * @param filter the filter to register
 * @return 0 if the registration was successful, a negative value
 * otherwise
 */
int avfilter_register(AVFilter *filter);

/**
 * Get a filter definition matching the given name.
 *
 * @param name the filter name to find
 * @return     the filter definition, if any matching one is registered.
 *             NULL if none found.
 */
AVFilter *avfilter_get_by_name(const char *name);

/**
 * If filter is NULL, returns a pointer to the first registered filter pointer,
 * if filter is non-NULL, returns the next pointer after filter.
 * If the returned pointer points to NULL, the last registered filter
 * was already reached.
 */
AVFilter **av_filter_next(AVFilter **filter);

/**
 * Create a filter instance.
 *
 * @param filter_ctx put here a pointer to the created filter context
 * on success, NULL on failure
 * @param filter    the filter to create an instance of
 * @param inst_name Name to give to the new instance. Can be NULL for none.
 * @return >= 0 in case of success, a negative error code otherwise
 */
int avfilter_open(AVFilterContext **filter_ctx, AVFilter *filter, const char *inst_name);

/**
 * Initialize a filter.
 *
 * @param filter the filter to initialize
 * @param args   A string of parameters to use when initializing the filter.
 *               The format and meaning of this string varies by filter.
 * @param opaque Any extra non-string data needed by the filter. The meaning
 *               of this parameter varies by filter.
 * @return       zero on success
 */
int avfilter_init_filter(AVFilterContext *filter, const char *args, void *opaque);

/**
 * Free a filter context.
 *
 * @param filter the filter to free
 */
void avfilter_free(AVFilterContext *filter);

/**
 * Insert a filter in the middle of an existing link.
 *
 * @param link the link into which the filter should be inserted
 * @param filt the filter to be inserted
 * @param filt_srcpad_idx the input pad on the filter to connect
 * @param filt_dstpad_idx the output pad on the filter to connect
 * @return     zero on success
 */
int avfilter_insert_filter(AVFilterLink *link, AVFilterContext *filt,
                           unsigned filt_srcpad_idx, unsigned filt_dstpad_idx);

#if FF_API_FILTERS_PUBLIC
attribute_deprecated
void avfilter_insert_pad(unsigned idx, unsigned *count, size_t padidx_off,
                         AVFilterPad **pads, AVFilterLink ***links,
                         AVFilterPad *newpad);

attribute_deprecated
void avfilter_insert_inpad(AVFilterContext *f, unsigned index,
                           AVFilterPad *p);
attribute_deprecated
void avfilter_insert_outpad(AVFilterContext *f, unsigned index,
                            AVFilterPad *p);
#endif

#endif /* AVFILTER_AVFILTER_H */<|MERGE_RESOLUTION|>--- conflicted
+++ resolved
@@ -211,7 +211,6 @@
  */
 void avfilter_unref_buffer(AVFilterBufferRef *ref);
 
-#if FF_API_FILTERS_PUBLIC
 /**
  * Remove a reference to a buffer and set the pointer to NULL.
  * If this is the last reference to the buffer, the buffer itself
@@ -221,6 +220,7 @@
  */
 void avfilter_unref_bufferp(AVFilterBufferRef **ref);
 
+#if FF_API_FILTERS_PUBLIC
 /**
  * A list of supported formats for one end of a filter link. This is used
  * during the format negotiation process to try to pick the best format to
@@ -291,7 +291,7 @@
  *
  * @return a non negative value in case of success, or a negative
  * value corresponding to an AVERROR code in case of error
- * @deprecated Use avfilter_make_all_formats() instead.
+ * @deprecated Use ff_all_formats() instead.
  */
 attribute_deprecated
 int avfilter_add_format(AVFilterFormats **avff, int64_t fmt);
@@ -479,7 +479,7 @@
      * Frame request callback. A call to this should result in at least one
      * frame being output over the given link. This should return zero on
      * success, and another value on error.
-     * See avfilter_request_frame() for the error codes with a specific
+     * See ff_request_frame() for the error codes with a specific
      * meaning.
      *
      * Output pads only.
@@ -537,6 +537,10 @@
  */
 enum AVMediaType avfilter_pad_get_type(AVFilterPad *pads, int pad_idx);
 
+/** default handler for end_frame() for video inputs */
+attribute_deprecated
+void avfilter_default_end_frame(AVFilterLink *link);
+
 #if FF_API_FILTERS_PUBLIC
 /** default handler for start_frame() for video inputs */
 attribute_deprecated
@@ -545,10 +549,6 @@
 /** default handler for draw_slice() for video inputs */
 attribute_deprecated
 void avfilter_default_draw_slice(AVFilterLink *link, int y, int h, int slice_dir);
-
-/** default handler for end_frame() for video inputs */
-attribute_deprecated
-void avfilter_default_end_frame(AVFilterLink *link);
 
 /** default handler for get_video_buffer() for video inputs */
 attribute_deprecated
@@ -764,38 +764,6 @@
     struct AVFilterChannelLayouts  *in_channel_layouts;
     struct AVFilterChannelLayouts *out_channel_layouts;
 
-<<<<<<< HEAD
-    struct AVFilterPool *pool;
-
-    /**
-     * Graph the filter belongs to.
-     */
-    struct AVFilterGraph *graph;
-
-    /**
-     * Current timestamp of the link, as defined by the most recent
-     * frame(s), in AV_TIME_BASE units.
-     */
-    int64_t current_pts;
-
-    /**
-     * Index in the age array.
-     */
-    int age_index;
-
-    /**
-     * Frame rate of the stream on the link, or 1/0 if unknown;
-     * if left to 0/0, will be automatically be copied from the first input
-     * of the source filter if it exists.
-     *
-     * Sources should set it to the best estimation of the real frame rate.
-     * Filters should update it if necessary depending on their function.
-     * Sinks can use it to set a default output frame rate.
-     * It is similar to the r_frae_rate field in AVStream.
-     */
-    AVRational frame_rate;
-
-=======
     /**
      * Audio only, the destination filter sets this to a non-zero value to
      * request that buffers with the given number of samples should be sent to
@@ -804,7 +772,36 @@
      * Last buffer before EOF will be padded with silence.
      */
     int request_samples;
->>>>>>> fe07c9c6
+
+    struct AVFilterPool *pool;
+
+    /**
+     * Graph the filter belongs to.
+     */
+    struct AVFilterGraph *graph;
+
+    /**
+     * Current timestamp of the link, as defined by the most recent
+     * frame(s), in AV_TIME_BASE units.
+     */
+    int64_t current_pts;
+
+    /**
+     * Index in the age array.
+     */
+    int age_index;
+
+    /**
+     * Frame rate of the stream on the link, or 1/0 if unknown;
+     * if left to 0/0, will be automatically be copied from the first input
+     * of the source filter if it exists.
+     *
+     * Sources should set it to the best estimation of the real frame rate.
+     * Filters should update it if necessary depending on their function.
+     * Sinks can use it to set a default output frame rate.
+     * It is similar to the r_frae_rate field in AVStream.
+     */
+    AVRational frame_rate;
 };
 
 /**
