/*
 * amr file format
 * Copyright (c) 2001 ffmpeg project
 *
 * This file is part of FFmpeg.
 *
 * FFmpeg is free software; you can redistribute it and/or
 * modify it under the terms of the GNU Lesser General Public
 * License as published by the Free Software Foundation; either
 * version 2.1 of the License, or (at your option) any later version.
 *
 * FFmpeg is distributed in the hope that it will be useful,
 * but WITHOUT ANY WARRANTY; without even the implied warranty of
 * MERCHANTABILITY or FITNESS FOR A PARTICULAR PURPOSE.  See the GNU
 * Lesser General Public License for more details.
 *
 * You should have received a copy of the GNU Lesser General Public
 * License along with FFmpeg; if not, write to the Free Software
 * Foundation, Inc., 51 Franklin Street, Fifth Floor, Boston, MA 02110-1301 USA
 */

/*
Write and read amr data according to RFC3267, http://www.ietf.org/rfc/rfc3267.txt?number=3267

Only mono files are supported.

*/

#include "libavutil/channel_layout.h"
#include "avformat.h"
#include "internal.h"

typedef struct {
    uint64_t cumulated_size;
    uint64_t block_count;
} AMRContext;

static const char AMR_header[]   = "#!AMR\n";
static const char AMRWB_header[] = "#!AMR-WB\n";

#if CONFIG_AMR_MUXER
static int amr_write_header(AVFormatContext *s)
{
    AVIOContext    *pb  = s->pb;
    AVCodecParameters *par = s->streams[0]->codecpar;

    s->priv_data = NULL;

    if (par->codec_id == AV_CODEC_ID_AMR_NB) {
        avio_write(pb, AMR_header,   sizeof(AMR_header)   - 1); /* magic number */
    } else if (par->codec_id == AV_CODEC_ID_AMR_WB) {
        avio_write(pb, AMRWB_header, sizeof(AMRWB_header) - 1); /* magic number */
    } else {
        return -1;
    }
    avio_flush(pb);
    return 0;
}

static int amr_write_packet(AVFormatContext *s, AVPacket *pkt)
{
    avio_write(s->pb, pkt->data, pkt->size);
    return 0;
}
#endif /* CONFIG_AMR_MUXER */

static int amr_probe(AVProbeData *p)
{
    // Only check for "#!AMR" which could be amr-wb, amr-nb.
    // This will also trigger multichannel files: "#!AMR_MC1.0\n" and
    // "#!AMR-WB_MC1.0\n" (not supported)

    if (!memcmp(p->buf, AMR_header, 5))
        return AVPROBE_SCORE_MAX;
    else
        return 0;
}

/* amr input */
static int amr_read_header(AVFormatContext *s)
{
    AVIOContext *pb = s->pb;
    AVStream *st;
    uint8_t header[9];

    avio_read(pb, header, 6);

    st = avformat_new_stream(s, NULL);
    if (!st)
        return AVERROR(ENOMEM);
    if (memcmp(header, AMR_header, 6)) {
        avio_read(pb, header + 6, 3);
        if (memcmp(header, AMRWB_header, 9)) {
            return -1;
        }

        st->codecpar->codec_tag   = MKTAG('s', 'a', 'w', 'b');
        st->codecpar->codec_id    = AV_CODEC_ID_AMR_WB;
        st->codecpar->sample_rate = 16000;
    } else {
        st->codecpar->codec_tag   = MKTAG('s', 'a', 'm', 'r');
        st->codecpar->codec_id    = AV_CODEC_ID_AMR_NB;
        st->codecpar->sample_rate = 8000;
    }
    st->codecpar->channels   = 1;
    st->codecpar->channel_layout = AV_CH_LAYOUT_MONO;
    st->codecpar->codec_type = AVMEDIA_TYPE_AUDIO;
    avpriv_set_pts_info(st, 64, 1, st->codecpar->sample_rate);

    return 0;
}

static int amr_read_packet(AVFormatContext *s, AVPacket *pkt)
{
    AVCodecParameters *par = s->streams[0]->codecpar;
    int read, size = 0, toc, mode;
    int64_t pos = avio_tell(s->pb);
    AMRContext *amr = s->priv_data;

    if (avio_feof(s->pb)) {
        return AVERROR(EIO);
    }

    // FIXME this is wrong, this should rather be in a AVParser
    toc  = avio_r8(s->pb);
    mode = (toc >> 3) & 0x0F;

    if (par->codec_id == AV_CODEC_ID_AMR_NB) {
        static const uint8_t packed_size[16] = {
            12, 13, 15, 17, 19, 20, 26, 31, 5, 0, 0, 0, 0, 0, 0, 0
        };

        size = packed_size[mode] + 1;
    } else if (par->codec_id == AV_CODEC_ID_AMR_WB) {
        static const uint8_t packed_size[16] = {
            18, 24, 33, 37, 41, 47, 51, 59, 61, 6, 6, 0, 0, 0, 1, 1
        };

        size = packed_size[mode];
    }

    if (!size || av_new_packet(pkt, size))
        return AVERROR(EIO);

<<<<<<< HEAD
    if (amr->cumulated_size < UINT64_MAX - size) {
        amr->cumulated_size += size;
        /* Both AMR formats have 50 frames per second */
        s->streams[0]->codec->bit_rate = amr->cumulated_size / ++amr->block_count * 8 * 50;
    }
=======
    /* Both AMR formats have 50 frames per second */
    s->streams[0]->codecpar->bit_rate = size*8*50;
>>>>>>> 9200514a

    pkt->stream_index = 0;
    pkt->pos          = pos;
    pkt->data[0]      = toc;
    pkt->duration     = par->codec_id == AV_CODEC_ID_AMR_NB ? 160 : 320;
    read              = avio_read(s->pb, pkt->data + 1, size - 1);

    if (read != size - 1) {
        av_packet_unref(pkt);
        return AVERROR(EIO);
    }

    return 0;
}

#if CONFIG_AMR_DEMUXER
AVInputFormat ff_amr_demuxer = {
    .name           = "amr",
    .long_name      = NULL_IF_CONFIG_SMALL("3GPP AMR"),
    .priv_data_size = sizeof(AMRContext),
    .read_probe     = amr_probe,
    .read_header    = amr_read_header,
    .read_packet    = amr_read_packet,
    .flags          = AVFMT_GENERIC_INDEX,
};
#endif

#if CONFIG_AMR_MUXER
AVOutputFormat ff_amr_muxer = {
    .name              = "amr",
    .long_name         = NULL_IF_CONFIG_SMALL("3GPP AMR"),
    .mime_type         = "audio/amr",
    .extensions        = "amr",
    .audio_codec       = AV_CODEC_ID_AMR_NB,
    .video_codec       = AV_CODEC_ID_NONE,
    .write_header      = amr_write_header,
    .write_packet      = amr_write_packet,
    .flags             = AVFMT_NOTIMESTAMPS,
};
#endif<|MERGE_RESOLUTION|>--- conflicted
+++ resolved
@@ -142,16 +142,11 @@
     if (!size || av_new_packet(pkt, size))
         return AVERROR(EIO);
 
-<<<<<<< HEAD
     if (amr->cumulated_size < UINT64_MAX - size) {
         amr->cumulated_size += size;
         /* Both AMR formats have 50 frames per second */
-        s->streams[0]->codec->bit_rate = amr->cumulated_size / ++amr->block_count * 8 * 50;
+        s->streams[0]->codecpar->bit_rate = amr->cumulated_size / ++amr->block_count * 8 * 50;
     }
-=======
-    /* Both AMR formats have 50 frames per second */
-    s->streams[0]->codecpar->bit_rate = size*8*50;
->>>>>>> 9200514a
 
     pkt->stream_index = 0;
     pkt->pos          = pos;
