/*
 * Sony OpenMG (OMA) demuxer
 *
 * Copyright (c) 2008, 2013 Maxim Poliakovski
 *               2008 Benjamin Larsson
 *               2011 David Goldwich
 *
 * This file is part of FFmpeg.
 *
 * FFmpeg is free software; you can redistribute it and/or
 * modify it under the terms of the GNU Lesser General Public
 * License as published by the Free Software Foundation; either
 * version 2.1 of the License, or (at your option) any later version.
 *
 * FFmpeg is distributed in the hope that it will be useful,
 * but WITHOUT ANY WARRANTY; without even the implied warranty of
 * MERCHANTABILITY or FITNESS FOR A PARTICULAR PURPOSE.  See the GNU
 * Lesser General Public License for more details.
 *
 * You should have received a copy of the GNU Lesser General Public
 * License along with FFmpeg; if not, write to the Free Software
 * Foundation, Inc., 51 Franklin Street, Fifth Floor, Boston, MA 02110-1301 USA
 */

/**
 * @file
 * This is a demuxer for Sony OpenMG Music files
 *
 * Known file extensions: ".oma", "aa3"
 * The format of such files consists of three parts:
 * - "ea3" header carrying overall info and metadata. Except for starting with
 *   "ea" instead of "ID", it's an ID3v2 header.
 * - "EA3" header is a Sony-specific header containing information about
 *   the OpenMG file: codec type (usually ATRAC, can also be MP3 or WMA),
 *   codec specific info (packet size, sample rate, channels and so on)
 *   and DRM related info (file encryption, content id).
 * - Sound data organized in packets follow the EA3 header
 *   (can be encrypted using the Sony DRM!).
 *
 * Supported decoders: ATRAC3, ATRAC3+, MP3, LPCM
 */

#include <inttypes.h>

#include "libavutil/channel_layout.h"
#include "avformat.h"
#include "internal.h"
#include "libavutil/intreadwrite.h"
#include "libavutil/des.h"
#include "libavutil/mathematics.h"
#include "oma.h"
#include "pcm.h"
#include "id3v2.h"


static const uint64_t leaf_table[] = {
    0xd79e8283acea4620, 0x7a9762f445afd0d8,
    0x354d60a60b8c79f1, 0x584e1cde00b07aee,
    0x1573cd93da7df623, 0x47f98d79620dd535
};

typedef struct OMAContext {
    uint64_t content_start;
    int encrypted;
    uint16_t k_size;
    uint16_t e_size;
    uint16_t i_size;
    uint16_t s_size;
    uint32_t rid;
    uint8_t r_val[24];
    uint8_t n_val[24];
    uint8_t m_val[8];
    uint8_t s_val[8];
    uint8_t sm_val[8];
    uint8_t e_val[8];
    uint8_t iv[8];
    struct AVDES *av_des;
} OMAContext;

static void hex_log(AVFormatContext *s, int level,
                    const char *name, const uint8_t *value, int len)
{
    char buf[33];
    len = FFMIN(len, 16);
    if (av_log_get_level() < level)
        return;
    ff_data_to_hex(buf, value, len, 1);
    buf[len << 1] = '\0';
    av_log(s, level, "%s: %s\n", name, buf);
}

static int kset(AVFormatContext *s, const uint8_t *r_val, const uint8_t *n_val,
                int len)
{
    OMAContext *oc = s->priv_data;

    if (!r_val && !n_val)
        return -1;

    len = FFMIN(len, 16);

    /* use first 64 bits in the third round again */
    if (r_val) {
        if (r_val != oc->r_val) {
            memset(oc->r_val, 0, 24);
            memcpy(oc->r_val, r_val, len);
        }
        memcpy(&oc->r_val[16], r_val, 8);
    }
    if (n_val) {
        if (n_val != oc->n_val) {
            memset(oc->n_val, 0, 24);
            memcpy(oc->n_val, n_val, len);
        }
        memcpy(&oc->n_val[16], n_val, 8);
    }

    return 0;
}

#define OMA_RPROBE_M_VAL 48 + 1

static int rprobe(AVFormatContext *s, uint8_t *enc_header, unsigned size,
                  const uint8_t *r_val)
{
    OMAContext *oc = s->priv_data;
    unsigned int pos;
    struct AVDES *av_des;

    if (!enc_header || !r_val ||
        size < OMA_ENC_HEADER_SIZE + oc->k_size + oc->e_size + oc->i_size ||
        size < OMA_RPROBE_M_VAL)
        return -1;

    av_des = av_des_alloc();
    if (!av_des)
        return AVERROR(ENOMEM);

    /* m_val */
    av_des_init(av_des, r_val, 192, 1);
    av_des_crypt(av_des, oc->m_val, &enc_header[48], 1, NULL, 1);

    /* s_val */
    av_des_init(av_des, oc->m_val, 64, 0);
    av_des_crypt(av_des, oc->s_val, NULL, 1, NULL, 0);

    /* sm_val */
    pos = OMA_ENC_HEADER_SIZE + oc->k_size + oc->e_size;
    av_des_init(av_des, oc->s_val, 64, 0);
    av_des_mac(av_des, oc->sm_val, &enc_header[pos], (oc->i_size >> 3));

    pos += oc->i_size;

    av_free(av_des);

    return memcmp(&enc_header[pos], oc->sm_val, 8) ? -1 : 0;
}

static int nprobe(AVFormatContext *s, uint8_t *enc_header, unsigned size,
                  const uint8_t *n_val)
{
    OMAContext *oc = s->priv_data;
    uint64_t pos;
    uint32_t taglen, datalen;
    struct AVDES *av_des;

    if (!enc_header || !n_val ||
        size < OMA_ENC_HEADER_SIZE + oc->k_size + 4)
        return -1;

    pos = OMA_ENC_HEADER_SIZE + oc->k_size;
    if (!memcmp(&enc_header[pos], "EKB ", 4))
        pos += 32;

    if (size < pos + 44)
        return -1;

    if (AV_RB32(&enc_header[pos]) != oc->rid)
        av_log(s, AV_LOG_DEBUG, "Mismatching RID\n");

    taglen  = AV_RB32(&enc_header[pos + 32]);
    datalen = AV_RB32(&enc_header[pos + 36]) >> 4;

    pos += 44LL + taglen;

    if (pos + (((uint64_t)datalen) << 4) > size)
        return -1;

    av_des = av_des_alloc();
    if (!av_des)
        return AVERROR(ENOMEM);

    av_des_init(av_des, n_val, 192, 1);
    while (datalen-- > 0) {
        av_des_crypt(av_des, oc->r_val, &enc_header[pos], 2, NULL, 1);
        kset(s, oc->r_val, NULL, 16);
        if (!rprobe(s, enc_header, size, oc->r_val)) {
            av_free(av_des);
            return 0;
        }
        pos += 16;
    }

    av_free(av_des);
    return -1;
}

static int decrypt_init(AVFormatContext *s, ID3v2ExtraMeta *em, uint8_t *header)
{
    OMAContext *oc = s->priv_data;
    ID3v2ExtraMetaGEOB *geob = NULL;
    uint8_t *gdata;

    oc->encrypted = 1;
    av_log(s, AV_LOG_INFO, "File is encrypted\n");

    /* find GEOB metadata */
    while (em) {
        if (!strcmp(em->tag, "GEOB") &&
            (geob = em->data) &&
            (!strcmp(geob->description, "OMG_LSI") ||
             !strcmp(geob->description, "OMG_BKLSI"))) {
            break;
        }
        em = em->next;
    }
    if (!em) {
        av_log(s, AV_LOG_ERROR, "No encryption header found\n");
        return AVERROR_INVALIDDATA;
    }

    if (geob->datasize < 64) {
        av_log(s, AV_LOG_ERROR,
               "Invalid GEOB data size: %"PRIu32"\n", geob->datasize);
        return AVERROR_INVALIDDATA;
    }

    gdata = geob->data;

    if (AV_RB16(gdata) != 1)
        av_log(s, AV_LOG_WARNING, "Unknown version in encryption header\n");

    oc->k_size = AV_RB16(&gdata[2]);
    oc->e_size = AV_RB16(&gdata[4]);
    oc->i_size = AV_RB16(&gdata[6]);
    oc->s_size = AV_RB16(&gdata[8]);

    if (memcmp(&gdata[OMA_ENC_HEADER_SIZE], "KEYRING     ", 12)) {
        av_log(s, AV_LOG_ERROR, "Invalid encryption header\n");
        return AVERROR_INVALIDDATA;
    }
    if (OMA_ENC_HEADER_SIZE + oc->k_size + oc->e_size + oc->i_size + 8 > geob->datasize ||
        OMA_ENC_HEADER_SIZE + 48 > geob->datasize) {
        av_log(s, AV_LOG_ERROR, "Too little GEOB data\n");
        return AVERROR_INVALIDDATA;
    }
    oc->rid = AV_RB32(&gdata[OMA_ENC_HEADER_SIZE + 28]);
    av_log(s, AV_LOG_DEBUG, "RID: %.8"PRIx32"\n", oc->rid);

    memcpy(oc->iv, &header[0x58], 8);
    hex_log(s, AV_LOG_DEBUG, "IV", oc->iv, 8);

    hex_log(s, AV_LOG_DEBUG, "CBC-MAC",
            &gdata[OMA_ENC_HEADER_SIZE + oc->k_size + oc->e_size + oc->i_size],
            8);

    if (s->keylen > 0) {
        kset(s, s->key, s->key, s->keylen);
    }
    if (!memcmp(oc->r_val, (const uint8_t[8]){0}, 8) ||
        rprobe(s, gdata, geob->datasize, oc->r_val) < 0 &&
        nprobe(s, gdata, geob->datasize, oc->n_val) < 0) {
        int i;
        for (i = 0; i < FF_ARRAY_ELEMS(leaf_table); i += 2) {
            uint8_t buf[16];
            AV_WL64(buf,     leaf_table[i]);
            AV_WL64(&buf[8], leaf_table[i + 1]);
            kset(s, buf, buf, 16);
            if (!rprobe(s, gdata, geob->datasize, oc->r_val) ||
                !nprobe(s, gdata, geob->datasize, oc->n_val))
                break;
        }
        if (i >= FF_ARRAY_ELEMS(leaf_table)) {
            av_log(s, AV_LOG_ERROR, "Invalid key\n");
            return AVERROR_INVALIDDATA;
        }
    }

    oc->av_des = av_des_alloc();
    if (!oc->av_des)
        return AVERROR(ENOMEM);

    /* e_val */
    av_des_init(oc->av_des, oc->m_val, 64, 0);
    av_des_crypt(oc->av_des, oc->e_val,
                 &gdata[OMA_ENC_HEADER_SIZE + 40], 1, NULL, 0);
    hex_log(s, AV_LOG_DEBUG, "EK", oc->e_val, 8);

    /* init e_val */
    av_des_init(oc->av_des, oc->e_val, 64, 1);

    return 0;
}

static int oma_read_header(AVFormatContext *s)
{
    int     ret, framesize, jsflag, samplerate;
    uint32_t codec_params, channel_id;
    int16_t eid;
    uint8_t buf[EA3_HEADER_SIZE];
    uint8_t *edata;
    AVStream *st;
    ID3v2ExtraMeta *extra_meta = NULL;
    OMAContext *oc = s->priv_data;

    ff_id3v2_read(s, ID3v2_EA3_MAGIC, &extra_meta, 0);
    ret = avio_read(s->pb, buf, EA3_HEADER_SIZE);
    if (ret < EA3_HEADER_SIZE)
        return -1;

    if (memcmp(buf, ((const uint8_t[]){'E', 'A', '3'}), 3) ||
        buf[4] != 0 || buf[5] != EA3_HEADER_SIZE) {
        av_log(s, AV_LOG_ERROR, "Couldn't find the EA3 header !\n");
        return AVERROR_INVALIDDATA;
    }

    oc->content_start = avio_tell(s->pb);

    /* encrypted file */
    eid = AV_RB16(&buf[6]);
    if (eid != -1 && eid != -128 && decrypt_init(s, extra_meta, buf) < 0) {
        ff_id3v2_free_extra_meta(&extra_meta);
        return -1;
    }

    ff_id3v2_free_extra_meta(&extra_meta);

    codec_params = AV_RB24(&buf[33]);

    st = avformat_new_stream(s, NULL);
    if (!st)
        return AVERROR(ENOMEM);

    st->start_time = 0;
    st->codecpar->codec_type = AVMEDIA_TYPE_AUDIO;
    st->codecpar->codec_tag  = buf[32];
    st->codecpar->codec_id   = ff_codec_get_id(ff_oma_codec_tags,
                                               st->codecpar->codec_tag);

    switch (buf[32]) {
    case OMA_CODECID_ATRAC3:
        samplerate = ff_oma_srate_tab[(codec_params >> 13) & 7] * 100;
        if (!samplerate) {
            av_log(s, AV_LOG_ERROR, "Unsupported sample rate\n");
            return AVERROR_INVALIDDATA;
        }
        if (samplerate != 44100)
            avpriv_request_sample(s, "Sample rate %d", samplerate);

        framesize = (codec_params & 0x3FF) * 8;

        /* get stereo coding mode, 1 for joint-stereo */
        jsflag = (codec_params >> 17) & 1;

        st->codecpar->channels    = 2;
        st->codecpar->channel_layout = AV_CH_LAYOUT_STEREO;
        st->codecpar->sample_rate = samplerate;
        st->codecpar->bit_rate    = st->codecpar->sample_rate * framesize * 8 / 1024;

        /* fake the ATRAC3 extradata
         * (wav format, makes stream copy to wav work) */
<<<<<<< HEAD
        if (ff_alloc_extradata(st->codec, 14))
            return AVERROR(ENOMEM);

        edata = st->codec->extradata;
=======
        st->codecpar->extradata_size = 14;
        edata = av_mallocz(14 + AV_INPUT_BUFFER_PADDING_SIZE);
        if (!edata)
            return AVERROR(ENOMEM);

        st->codecpar->extradata = edata;
>>>>>>> 9200514a
        AV_WL16(&edata[0],  1);             // always 1
        AV_WL32(&edata[2],  samplerate);    // samples rate
        AV_WL16(&edata[6],  jsflag);        // coding mode
        AV_WL16(&edata[8],  jsflag);        // coding mode
        AV_WL16(&edata[10], 1);             // always 1
        // AV_WL16(&edata[12], 0);          // always 0

        avpriv_set_pts_info(st, 64, 1, st->codecpar->sample_rate);
        break;
    case OMA_CODECID_ATRAC3P:
        channel_id = (codec_params >> 10) & 7;
        if (!channel_id) {
            av_log(s, AV_LOG_ERROR,
                   "Invalid ATRAC-X channel id: %"PRIu32"\n", channel_id);
            return AVERROR_INVALIDDATA;
        }
        st->codecpar->channel_layout = ff_oma_chid_to_native_layout[channel_id - 1];
        st->codecpar->channels       = ff_oma_chid_to_num_channels[channel_id - 1];
        framesize = ((codec_params & 0x3FF) * 8) + 8;
        samplerate = ff_oma_srate_tab[(codec_params >> 13) & 7] * 100;
        if (!samplerate) {
            av_log(s, AV_LOG_ERROR, "Unsupported sample rate\n");
            return AVERROR_INVALIDDATA;
        }
        st->codecpar->sample_rate = samplerate;
        st->codecpar->bit_rate    = samplerate * framesize * 8 / 2048;
        avpriv_set_pts_info(st, 64, 1, samplerate);
        break;
    case OMA_CODECID_MP3:
        st->need_parsing = AVSTREAM_PARSE_FULL_RAW;
        framesize = 1024;
        break;
    case OMA_CODECID_LPCM:
        /* PCM 44.1 kHz 16 bit stereo big-endian */
        st->codecpar->channels = 2;
        st->codecpar->channel_layout = AV_CH_LAYOUT_STEREO;
        st->codecpar->sample_rate = 44100;
        framesize = 1024;
        /* bit rate = sample rate x PCM block align (= 4) x 8 */
        st->codecpar->bit_rate = st->codecpar->sample_rate * 32;
        st->codecpar->bits_per_coded_sample =
            av_get_bits_per_sample(st->codecpar->codec_id);
        avpriv_set_pts_info(st, 64, 1, st->codecpar->sample_rate);
        break;
    default:
        av_log(s, AV_LOG_ERROR, "Unsupported codec %d!\n", buf[32]);
        return AVERROR(ENOSYS);
    }

    st->codecpar->block_align = framesize;

    return 0;
}


static int oma_read_packet(AVFormatContext *s, AVPacket *pkt)
{
    OMAContext *oc  = s->priv_data;
    AVStream *st    = s->streams[0];
    int packet_size = st->codecpar->block_align;
    int byte_rate   = st->codecpar->bit_rate >> 3;
    int64_t pos     = avio_tell(s->pb);
    int ret         = av_get_packet(s->pb, pkt, packet_size);

    if (ret < packet_size)
        pkt->flags |= AV_PKT_FLAG_CORRUPT;

    if (ret < 0)
        return ret;
    if (!ret)
        return AVERROR_EOF;

    pkt->stream_index = 0;

    if (pos >= oc->content_start && byte_rate > 0) {
        pkt->pts =
        pkt->dts = av_rescale(pos - oc->content_start, st->time_base.den,
                              byte_rate * (int64_t)st->time_base.num);
    }

    if (oc->encrypted) {
        /* previous unencrypted block saved in IV for
         * the next packet (CBC mode) */
        if (ret == packet_size)
            av_des_crypt(oc->av_des, pkt->data, pkt->data,
                         (packet_size >> 3), oc->iv, 1);
        else
            memset(oc->iv, 0, 8);
    }

    return ret;
}

static int oma_read_probe(AVProbeData *p)
{
    const uint8_t *buf = p->buf;
    unsigned tag_len = 0;

    if (p->buf_size >= ID3v2_HEADER_SIZE && ff_id3v2_match(buf, ID3v2_EA3_MAGIC))
        tag_len = ff_id3v2_tag_len(buf);

    /* This check cannot overflow as tag_len has at most 28 bits */
    if (p->buf_size < tag_len + 5)
        /* EA3 header comes late, might be outside of the probe buffer */
        return tag_len ? AVPROBE_SCORE_EXTENSION/2 : 0;

    buf += tag_len;

    if (!memcmp(buf, "EA3", 3) && !buf[4] && buf[5] == EA3_HEADER_SIZE)
        return AVPROBE_SCORE_MAX;
    else
        return 0;
}

static int oma_read_seek(struct AVFormatContext *s,
                         int stream_index, int64_t timestamp, int flags)
{
    OMAContext *oc = s->priv_data;
    int64_t err = ff_pcm_read_seek(s, stream_index, timestamp, flags);

    if (!oc->encrypted)
        return err;

    /* readjust IV for CBC */
    if (err || avio_tell(s->pb) < oc->content_start)
        goto wipe;
    if ((err = avio_seek(s->pb, -8, SEEK_CUR)) < 0)
        goto wipe;
    if ((err = avio_read(s->pb, oc->iv, 8)) < 8) {
        if (err >= 0)
            err = AVERROR_EOF;
        goto wipe;
    }

    return 0;
wipe:
    memset(oc->iv, 0, 8);
    return err;
}

static int oma_read_close(AVFormatContext *s)
{
    OMAContext *oc = s->priv_data;
    av_free(oc->av_des);
    return 0;
}

AVInputFormat ff_oma_demuxer = {
    .name           = "oma",
    .long_name      = NULL_IF_CONFIG_SMALL("Sony OpenMG audio"),
    .priv_data_size = sizeof(OMAContext),
    .read_probe     = oma_read_probe,
    .read_header    = oma_read_header,
    .read_packet    = oma_read_packet,
    .read_seek      = oma_read_seek,
    .read_close     = oma_read_close,
    .flags          = AVFMT_GENERIC_INDEX,
    .extensions     = "oma,omg,aa3",
    .codec_tag      = (const AVCodecTag* const []){ff_oma_codec_tags, 0},
};<|MERGE_RESOLUTION|>--- conflicted
+++ resolved
@@ -369,19 +369,10 @@
 
         /* fake the ATRAC3 extradata
          * (wav format, makes stream copy to wav work) */
-<<<<<<< HEAD
-        if (ff_alloc_extradata(st->codec, 14))
+        if (ff_alloc_extradata(st->codecpar, 14))
             return AVERROR(ENOMEM);
 
-        edata = st->codec->extradata;
-=======
-        st->codecpar->extradata_size = 14;
-        edata = av_mallocz(14 + AV_INPUT_BUFFER_PADDING_SIZE);
-        if (!edata)
-            return AVERROR(ENOMEM);
-
-        st->codecpar->extradata = edata;
->>>>>>> 9200514a
+        edata = st->codecpar->extradata;
         AV_WL16(&edata[0],  1);             // always 1
         AV_WL32(&edata[2],  samplerate);    // samples rate
         AV_WL16(&edata[6],  jsflag);        // coding mode
